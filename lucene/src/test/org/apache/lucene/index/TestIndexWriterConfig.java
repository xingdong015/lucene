package org.apache.lucene.index;

/**
 * Licensed to the Apache Software Foundation (ASF) under one or more
 * contributor license agreements.  See the NOTICE file distributed with
 * this work for additional information regarding copyright ownership.
 * The ASF licenses this file to You under the Apache License, Version 2.0
 * (the "License"); you may not use this file except in compliance with
 * the License.  You may obtain a copy of the License at
 *
 *     http://www.apache.org/licenses/LICENSE-2.0
 *
 * Unless required by applicable law or agreed to in writing, software
 * distributed under the License is distributed on an "AS IS" BASIS,
 * WITHOUT WARRANTIES OR CONDITIONS OF ANY KIND, either express or implied.
 * See the License for the specific language governing permissions and
 * limitations under the License.
 */

import static org.junit.Assert.assertEquals;
import static org.junit.Assert.assertNull;
import static org.junit.Assert.assertTrue;
import static org.junit.Assert.fail;

import java.io.IOException;
import java.lang.reflect.Field;
import java.lang.reflect.Method;
import java.lang.reflect.Modifier;
import java.util.HashSet;
import java.util.Set;

import org.apache.lucene.analysis.MockAnalyzer;
import org.apache.lucene.index.DocumentsWriterPerThread.IndexingChain;
import org.apache.lucene.index.IndexWriter.IndexReaderWarmer;
import org.apache.lucene.index.IndexWriterConfig.OpenMode;
import org.apache.lucene.search.DefaultSimilarity;
import org.apache.lucene.search.Similarity;
<<<<<<< HEAD
import org.apache.lucene.util.LuceneTestCaseJ4;
=======
import org.apache.lucene.store.Directory;
import org.apache.lucene.util.LuceneTestCase;
>>>>>>> e18dcbf1
import org.junit.Test;

public class TestIndexWriterConfig extends LuceneTestCase {

  private static final class MySimilarity extends DefaultSimilarity {
    // Does not implement anything - used only for type checking on IndexWriterConfig.
  }
  
  private static final class MyIndexingChain extends IndexingChain {
    // Does not implement anything - used only for type checking on IndexWriterConfig.

    @Override
    DocConsumer getChain(DocumentsWriterPerThread documentsWriter) {
      return null;
    }
    
  }

  private static final class MyWarmer extends IndexReaderWarmer {
    // Does not implement anything - used only for type checking on IndexWriterConfig.

    @Override
    public void warm(IndexReader reader) throws IOException {
    }
    
  }
  
  @Test
  public void testDefaults() throws Exception {
    IndexWriterConfig conf = new IndexWriterConfig(TEST_VERSION_CURRENT, new MockAnalyzer());
    assertEquals(MockAnalyzer.class, conf.getAnalyzer().getClass());
    assertNull(conf.getIndexCommit());
    assertEquals(KeepOnlyLastCommitDeletionPolicy.class, conf.getIndexDeletionPolicy().getClass());
    assertEquals(IndexWriterConfig.UNLIMITED_FIELD_LENGTH, conf.getMaxFieldLength());
    assertEquals(ConcurrentMergeScheduler.class, conf.getMergeScheduler().getClass());
    assertEquals(OpenMode.CREATE_OR_APPEND, conf.getOpenMode());
    assertTrue(Similarity.getDefault() == conf.getSimilarity());
    assertEquals(IndexWriterConfig.DEFAULT_TERM_INDEX_INTERVAL, conf.getTermIndexInterval());
    assertEquals(IndexWriterConfig.getDefaultWriteLockTimeout(), conf.getWriteLockTimeout());
    assertEquals(IndexWriterConfig.WRITE_LOCK_TIMEOUT, IndexWriterConfig.getDefaultWriteLockTimeout());
    assertEquals(IndexWriterConfig.DEFAULT_MAX_BUFFERED_DELETE_TERMS, conf.getMaxBufferedDeleteTerms());
    assertEquals(IndexWriterConfig.DEFAULT_RAM_BUFFER_SIZE_MB, conf.getRAMBufferSizeMB(), 0.0);
    assertEquals(IndexWriterConfig.DEFAULT_MAX_BUFFERED_DOCS, conf.getMaxBufferedDocs());
    assertEquals(IndexWriterConfig.DEFAULT_READER_POOLING, conf.getReaderPooling());
    assertTrue(DocumentsWriterPerThread.defaultIndexingChain == conf.getIndexingChain());
    assertNull(conf.getMergedSegmentWarmer());
    assertEquals(IndexWriterConfig.DEFAULT_MAX_THREAD_STATES, conf.getMaxThreadStates());
    assertEquals(IndexWriterConfig.DEFAULT_READER_TERMS_INDEX_DIVISOR, conf.getReaderTermsIndexDivisor());
    assertEquals(LogByteSizeMergePolicy.class, conf.getMergePolicy().getClass());
    assertEquals(ThreadAffinityDocumentsWriterThreadPool.class, conf.getIndexerThreadPool().getClass());
    
    // Sanity check - validate that all getters are covered.
    Set<String> getters = new HashSet<String>();
    getters.add("getAnalyzer");
    getters.add("getIndexCommit");
    getters.add("getIndexDeletionPolicy");
    getters.add("getMaxFieldLength");
    getters.add("getMergeScheduler");
    getters.add("getOpenMode");
    getters.add("getSimilarity");
    getters.add("getTermIndexInterval");
    getters.add("getWriteLockTimeout");
    getters.add("getDefaultWriteLockTimeout");
    getters.add("getMaxBufferedDeleteTerms");
    getters.add("getRAMBufferSizeMB");
    getters.add("getMaxBufferedDocs");
    getters.add("getIndexingChain");
    getters.add("getMergedSegmentWarmer");
    getters.add("getCodecProvider");
    getters.add("getMergePolicy");
    getters.add("getMaxThreadStates");
    getters.add("getReaderPooling");
    getters.add("getIndexerThreadPool");
    getters.add("getReaderTermsIndexDivisor");
    for (Method m : IndexWriterConfig.class.getDeclaredMethods()) {
      if (m.getDeclaringClass() == IndexWriterConfig.class && m.getName().startsWith("get")) {
        assertTrue("method " + m.getName() + " is not tested for defaults", getters.contains(m.getName()));
      }
    }
  }

  @Test
  public void testSettersChaining() throws Exception {
    // Ensures that every setter returns IndexWriterConfig to enable easy
    // chaining.
    for (Method m : IndexWriterConfig.class.getDeclaredMethods()) {
      if (m.getDeclaringClass() == IndexWriterConfig.class
          && m.getName().startsWith("set")
          && !Modifier.isStatic(m.getModifiers())) {
        assertEquals("method " + m.getName() + " does not return IndexWriterConfig", 
            IndexWriterConfig.class, m.getReturnType());
      }
    }
  }
  
  @Test
  public void testConstants() throws Exception {
    // Tests that the values of the constants does not change
    assertEquals(1000, IndexWriterConfig.WRITE_LOCK_TIMEOUT);
    assertEquals(32, IndexWriterConfig.DEFAULT_TERM_INDEX_INTERVAL);
    assertEquals(Integer.MAX_VALUE, IndexWriterConfig.UNLIMITED_FIELD_LENGTH);
    assertEquals(-1, IndexWriterConfig.DISABLE_AUTO_FLUSH);
    assertEquals(IndexWriterConfig.DISABLE_AUTO_FLUSH, IndexWriterConfig.DEFAULT_MAX_BUFFERED_DELETE_TERMS);
    assertEquals(IndexWriterConfig.DISABLE_AUTO_FLUSH, IndexWriterConfig.DEFAULT_MAX_BUFFERED_DOCS);
    assertEquals(16.0, IndexWriterConfig.DEFAULT_RAM_BUFFER_SIZE_MB, 0.0);
    assertEquals(false, IndexWriterConfig.DEFAULT_READER_POOLING);
    assertEquals(8, IndexWriterConfig.DEFAULT_MAX_THREAD_STATES);
    assertEquals(IndexReader.DEFAULT_TERMS_INDEX_DIVISOR, IndexWriterConfig.DEFAULT_READER_TERMS_INDEX_DIVISOR);
  }
  
  @Test
  public void testToString() throws Exception {
    String str = new IndexWriterConfig(TEST_VERSION_CURRENT, new MockAnalyzer()).toString();
    for (Field f : IndexWriterConfig.class.getDeclaredFields()) {
      int modifiers = f.getModifiers();
      if (Modifier.isStatic(modifiers) && Modifier.isFinal(modifiers)) {
        // Skip static final fields, they are only constants
        continue;
      } else if ("indexingChain".equals(f.getName())) {
        // indexingChain is a package-private setting and thus is not output by
        // toString.
        continue;
      }
      assertTrue(f.getName() + " not found in toString", str.indexOf(f.getName()) != -1);
    }
  }
  
  @Test
  public void testClone() throws Exception {
    IndexWriterConfig conf = new IndexWriterConfig(TEST_VERSION_CURRENT, new MockAnalyzer());
    IndexWriterConfig clone = (IndexWriterConfig) conf.clone();
    
    // Clone is shallow since not all parameters are cloneable.
    assertTrue(conf.getIndexDeletionPolicy() == clone.getIndexDeletionPolicy());
    
    conf.setMergeScheduler(new SerialMergeScheduler());
    assertEquals(ConcurrentMergeScheduler.class, clone.getMergeScheduler().getClass());
  }

  @Test
  public void testInvalidValues() throws Exception {
    IndexWriterConfig conf = new IndexWriterConfig(TEST_VERSION_CURRENT, new MockAnalyzer());
    
    // Test IndexDeletionPolicy
    assertEquals(KeepOnlyLastCommitDeletionPolicy.class, conf.getIndexDeletionPolicy().getClass());
    conf.setIndexDeletionPolicy(new SnapshotDeletionPolicy(null));
    assertEquals(SnapshotDeletionPolicy.class, conf.getIndexDeletionPolicy().getClass());
    conf.setIndexDeletionPolicy(null);
    assertEquals(KeepOnlyLastCommitDeletionPolicy.class, conf.getIndexDeletionPolicy().getClass());
    
    // Test MergeScheduler
    assertEquals(ConcurrentMergeScheduler.class, conf.getMergeScheduler().getClass());
    conf.setMergeScheduler(new SerialMergeScheduler());
    assertEquals(SerialMergeScheduler.class, conf.getMergeScheduler().getClass());
    conf.setMergeScheduler(null);
    assertEquals(ConcurrentMergeScheduler.class, conf.getMergeScheduler().getClass());

    // Test Similarity
    assertTrue(Similarity.getDefault() == conf.getSimilarity());
    conf.setSimilarity(new MySimilarity());
    assertEquals(MySimilarity.class, conf.getSimilarity().getClass());
    conf.setSimilarity(null);
    assertTrue(Similarity.getDefault() == conf.getSimilarity());

    // Test IndexingChain
    assertTrue(DocumentsWriterPerThread.defaultIndexingChain == conf.getIndexingChain());
    conf.setIndexingChain(new MyIndexingChain());
    assertEquals(MyIndexingChain.class, conf.getIndexingChain().getClass());
    conf.setIndexingChain(null);
    assertTrue(DocumentsWriterPerThread.defaultIndexingChain == conf.getIndexingChain());
    
    try {
      conf.setMaxBufferedDeleteTerms(0);
      fail("should not have succeeded to set maxBufferedDeleteTerms to 0");
    } catch (IllegalArgumentException e) {
      // this is expected
    }

    try {
      conf.setMaxBufferedDocs(1);
      fail("should not have succeeded to set maxBufferedDocs to 1");
    } catch (IllegalArgumentException e) {
      // this is expected
    }

    try {
      // Disable both MAX_BUF_DOCS and RAM_SIZE_MB
      conf.setMaxBufferedDocs(4);
      conf.setRAMBufferSizeMB(IndexWriterConfig.DISABLE_AUTO_FLUSH);
      conf.setMaxBufferedDocs(IndexWriterConfig.DISABLE_AUTO_FLUSH);
      fail("should not have succeeded to disable maxBufferedDocs when ramBufferSizeMB is disabled as well");
    } catch (IllegalArgumentException e) {
      // this is expected
    }

    conf.setRAMBufferSizeMB(IndexWriterConfig.DEFAULT_RAM_BUFFER_SIZE_MB);
    conf.setMaxBufferedDocs(IndexWriterConfig.DEFAULT_MAX_BUFFERED_DOCS);
    try {
      conf.setRAMBufferSizeMB(IndexWriterConfig.DISABLE_AUTO_FLUSH);
      fail("should not have succeeded to disable ramBufferSizeMB when maxBufferedDocs is disabled as well");
    } catch (IllegalArgumentException e) {
      // this is expected
    }

    assertEquals(IndexWriterConfig.DEFAULT_MAX_THREAD_STATES, conf.getMaxThreadStates());
    conf.setIndexerThreadPool(new ThreadAffinityDocumentsWriterThreadPool(5));
    assertEquals(5, conf.getMaxThreadStates());
    conf.setIndexerThreadPool(new ThreadAffinityDocumentsWriterThreadPool(0));
    assertEquals(IndexWriterConfig.DEFAULT_MAX_THREAD_STATES, conf.getMaxThreadStates());
    
    // Test MergePolicy
    assertEquals(LogByteSizeMergePolicy.class, conf.getMergePolicy().getClass());
    conf.setMergePolicy(new LogDocMergePolicy());
    assertEquals(LogDocMergePolicy.class, conf.getMergePolicy().getClass());
    conf.setMergePolicy(null);
    assertEquals(LogByteSizeMergePolicy.class, conf.getMergePolicy().getClass());
  }
}<|MERGE_RESOLUTION|>--- conflicted
+++ resolved
@@ -17,11 +17,6 @@
  * limitations under the License.
  */
 
-import static org.junit.Assert.assertEquals;
-import static org.junit.Assert.assertNull;
-import static org.junit.Assert.assertTrue;
-import static org.junit.Assert.fail;
-
 import java.io.IOException;
 import java.lang.reflect.Field;
 import java.lang.reflect.Method;
@@ -35,12 +30,7 @@
 import org.apache.lucene.index.IndexWriterConfig.OpenMode;
 import org.apache.lucene.search.DefaultSimilarity;
 import org.apache.lucene.search.Similarity;
-<<<<<<< HEAD
-import org.apache.lucene.util.LuceneTestCaseJ4;
-=======
-import org.apache.lucene.store.Directory;
 import org.apache.lucene.util.LuceneTestCase;
->>>>>>> e18dcbf1
 import org.junit.Test;
 
 public class TestIndexWriterConfig extends LuceneTestCase {
@@ -48,7 +38,7 @@
   private static final class MySimilarity extends DefaultSimilarity {
     // Does not implement anything - used only for type checking on IndexWriterConfig.
   }
-  
+
   private static final class MyIndexingChain extends IndexingChain {
     // Does not implement anything - used only for type checking on IndexWriterConfig.
 
@@ -56,7 +46,7 @@
     DocConsumer getChain(DocumentsWriterPerThread documentsWriter) {
       return null;
     }
-    
+
   }
 
   private static final class MyWarmer extends IndexReaderWarmer {
@@ -65,9 +55,9 @@
     @Override
     public void warm(IndexReader reader) throws IOException {
     }
-    
-  }
-  
+
+  }
+
   @Test
   public void testDefaults() throws Exception {
     IndexWriterConfig conf = new IndexWriterConfig(TEST_VERSION_CURRENT, new MockAnalyzer());
@@ -91,7 +81,7 @@
     assertEquals(IndexWriterConfig.DEFAULT_READER_TERMS_INDEX_DIVISOR, conf.getReaderTermsIndexDivisor());
     assertEquals(LogByteSizeMergePolicy.class, conf.getMergePolicy().getClass());
     assertEquals(ThreadAffinityDocumentsWriterThreadPool.class, conf.getIndexerThreadPool().getClass());
-    
+
     // Sanity check - validate that all getters are covered.
     Set<String> getters = new HashSet<String>();
     getters.add("getAnalyzer");
@@ -130,12 +120,12 @@
       if (m.getDeclaringClass() == IndexWriterConfig.class
           && m.getName().startsWith("set")
           && !Modifier.isStatic(m.getModifiers())) {
-        assertEquals("method " + m.getName() + " does not return IndexWriterConfig", 
+        assertEquals("method " + m.getName() + " does not return IndexWriterConfig",
             IndexWriterConfig.class, m.getReturnType());
       }
     }
   }
-  
+
   @Test
   public void testConstants() throws Exception {
     // Tests that the values of the constants does not change
@@ -150,7 +140,7 @@
     assertEquals(8, IndexWriterConfig.DEFAULT_MAX_THREAD_STATES);
     assertEquals(IndexReader.DEFAULT_TERMS_INDEX_DIVISOR, IndexWriterConfig.DEFAULT_READER_TERMS_INDEX_DIVISOR);
   }
-  
+
   @Test
   public void testToString() throws Exception {
     String str = new IndexWriterConfig(TEST_VERSION_CURRENT, new MockAnalyzer()).toString();
@@ -167,15 +157,15 @@
       assertTrue(f.getName() + " not found in toString", str.indexOf(f.getName()) != -1);
     }
   }
-  
+
   @Test
   public void testClone() throws Exception {
     IndexWriterConfig conf = new IndexWriterConfig(TEST_VERSION_CURRENT, new MockAnalyzer());
     IndexWriterConfig clone = (IndexWriterConfig) conf.clone();
-    
+
     // Clone is shallow since not all parameters are cloneable.
     assertTrue(conf.getIndexDeletionPolicy() == clone.getIndexDeletionPolicy());
-    
+
     conf.setMergeScheduler(new SerialMergeScheduler());
     assertEquals(ConcurrentMergeScheduler.class, clone.getMergeScheduler().getClass());
   }
@@ -183,14 +173,14 @@
   @Test
   public void testInvalidValues() throws Exception {
     IndexWriterConfig conf = new IndexWriterConfig(TEST_VERSION_CURRENT, new MockAnalyzer());
-    
+
     // Test IndexDeletionPolicy
     assertEquals(KeepOnlyLastCommitDeletionPolicy.class, conf.getIndexDeletionPolicy().getClass());
     conf.setIndexDeletionPolicy(new SnapshotDeletionPolicy(null));
     assertEquals(SnapshotDeletionPolicy.class, conf.getIndexDeletionPolicy().getClass());
     conf.setIndexDeletionPolicy(null);
     assertEquals(KeepOnlyLastCommitDeletionPolicy.class, conf.getIndexDeletionPolicy().getClass());
-    
+
     // Test MergeScheduler
     assertEquals(ConcurrentMergeScheduler.class, conf.getMergeScheduler().getClass());
     conf.setMergeScheduler(new SerialMergeScheduler());
@@ -211,7 +201,7 @@
     assertEquals(MyIndexingChain.class, conf.getIndexingChain().getClass());
     conf.setIndexingChain(null);
     assertTrue(DocumentsWriterPerThread.defaultIndexingChain == conf.getIndexingChain());
-    
+
     try {
       conf.setMaxBufferedDeleteTerms(0);
       fail("should not have succeeded to set maxBufferedDeleteTerms to 0");
@@ -250,7 +240,7 @@
     assertEquals(5, conf.getMaxThreadStates());
     conf.setIndexerThreadPool(new ThreadAffinityDocumentsWriterThreadPool(0));
     assertEquals(IndexWriterConfig.DEFAULT_MAX_THREAD_STATES, conf.getMaxThreadStates());
-    
+
     // Test MergePolicy
     assertEquals(LogByteSizeMergePolicy.class, conf.getMergePolicy().getClass());
     conf.setMergePolicy(new LogDocMergePolicy());
