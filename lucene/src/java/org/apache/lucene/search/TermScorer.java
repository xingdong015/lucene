package org.apache.lucene.search;

/**
 * Licensed to the Apache Software Foundation (ASF) under one or more
 * contributor license agreements.  See the NOTICE file distributed with
 * this work for additional information regarding copyright ownership.
 * The ASF licenses this file to You under the Apache License, Version 2.0
 * (the "License"); you may not use this file except in compliance with
 * the License.  You may obtain a copy of the License at
 *
 *     http://www.apache.org/licenses/LICENSE-2.0
 *
 * Unless required by applicable law or agreed to in writing, software
 * distributed under the License is distributed on an "AS IS" BASIS,
 * WITHOUT WARRANTIES OR CONDITIONS OF ANY KIND, either express or implied.
 * See the License for the specific language governing permissions and
 * limitations under the License.
 */

import java.io.IOException;

import org.apache.lucene.index.BulkPostingsEnum;
import org.apache.lucene.index.BulkPostingsEnum.BlockReader;
import org.apache.lucene.util.Bits;

// nocommit -- break out aligned & not cases?
// nocommit -- break out bulk vs doc-at-time scorer?

/** Expert: A <code>Scorer</code> for documents matching a <code>Term</code>.
 */
final class TermScorer extends Scorer {
  private final BulkPostingsEnum docsEnum;
  private final byte[] norms;
  private final float weightValue;
  private int doc;

  private final int[] docDeltas;
  private int docPointer;
  private int docPointerMax;
  private boolean first = true;

  private final int[] freqs;
  private int freqPointer;
  private int freqPointerMax;

  private static final int SCORE_CACHE_SIZE = 32;
<<<<<<< HEAD
  private final float[] scoreCache = new float[SCORE_CACHE_SIZE];
  private final BlockReader freqsReader;
  private final BlockReader docDeltasReader;
  private final Bits skipDocs;
  private final int docFreq;
  private int count;

=======
  private float[] scoreCache = new float[SCORE_CACHE_SIZE];
  private int[] docs;
  private int[] freqs;
  private final DocsEnum.BulkReadResult bulkResult;
  private final Similarity similarity;
  
>>>>>>> 81dba8b8
  /**
   * Construct a <code>TermScorer</code>.
   * 
   * @param weight
   *          The weight of the <code>Term</code> in the query.
   * @param td
   *          An iterator over the documents matching the <code>Term</code>.
   * @param similarity
   *          The </code>Similarity</code> implementation to be used for score
   *          computations.
   * @param norms
   *          The field norms of the document fields for the <code>Term</code>.
   */
<<<<<<< HEAD
  TermScorer(Weight weight, BulkPostingsEnum td, BlockReader docDeltaReader, BlockReader freqReader, int docFreq, Bits skipDocs, Similarity similarity, byte[] norms) throws IOException {
    super(similarity, weight);
=======
  TermScorer(Weight weight, DocsEnum td, Similarity similarity, byte[] norms) {
    super(weight);
    this.similarity = similarity;
>>>>>>> 81dba8b8
    this.docsEnum = td;
    this.docFreq = docFreq;
    this.docDeltasReader = docDeltaReader;
    docDeltas = docDeltasReader.getBuffer();
    this.freqsReader = freqReader;
    freqs = freqsReader.getBuffer();
    reset();
    this.skipDocs = skipDocs;
    this.norms = norms;
    this.weightValue = weight.getValue();

    for (int i = 0; i < SCORE_CACHE_SIZE; i++)
      scoreCache[i] = similarity.tf(i) * weightValue;
  }

  @Override
  public void score(Collector c) throws IOException {
    score(c, Integer.MAX_VALUE, nextDoc());
  }

  // firstDocID is ignored since nextDoc() sets 'doc'
  @Override
  public boolean score(Collector c, int end, int firstDocID) throws IOException {
    c.setScorer(this);
    // nocommit -- this can leave scorer on a deleted doc...
    while (doc < end) {                           // for docs in window
      if (skipDocs == null || !skipDocs.get(doc)) {
        c.collect(doc);                      // collect
      }
      if (count == docFreq) {
        doc = NO_MORE_DOCS;
        return false;
      }
      count++;
      fillDeltas();
      fillFreq();
      doc += docDeltas[docPointer];
    }
    return true;
  }

  @Override
  public int docID() {
    return first ? -1 : doc;
  }

  @Override
  public float freq() {
    return freqs[freqPointer];
  }

  /**
   * Advances to the next document matching the query. <br>
   * The iterator over the matching documents is buffered using
   * {@link TermDocs#read(int[],int[])}.
   * 
   * @return the document matching the query or NO_MORE_DOCS if there are no more documents.
   */
  @Override
  public int nextDoc() throws IOException {
    while(count < docFreq) {
      fillDeltas();
      fillFreq();
      count++;
      doc += docDeltas[docPointer];
      first = false;
      assert doc >= 0 && (skipDocs == null || doc < skipDocs.length()) && doc != NO_MORE_DOCS: "doc=" + doc + " skipDocs=" + skipDocs + " skipDocs.length=" + (skipDocs==null? "n/a" : skipDocs.length());
      if (skipDocs == null || !skipDocs.get(doc)) {
        return doc;
      }
    }

    return doc = NO_MORE_DOCS;
  }

  @Override
  public float score() {
    assert !first;
    final int freq = freqs[freqPointer];
    assert freq > 0;
    assert doc != NO_MORE_DOCS;
    float raw =                                   // compute tf(f)*weight
      freq < SCORE_CACHE_SIZE                        // check cache
      ? scoreCache[freq]                             // cache hit
      : similarity.tf(freq)*weightValue;        // cache miss

    return norms == null ? raw : raw * similarity.decodeNormValue(norms[doc]); // normalize for field
  }

  /**
   * Advances to the first match beyond the current whose document number is
   * greater than or equal to a given target. <br>
   * The implementation uses {@link DocsEnum#advance(int)}.
   * 
   * @param target
   *          The target document number.
   * @return the matching document or NO_MORE_DOCS if none exist.
   */
  @Override
  public int advance(final int target) throws IOException {

    // nocommit: should we, here, optimize .advance(target that isn't
    // too far away) into scan?  seems like simple win?

    // first scan current doc deltas block
    for (docPointer++; docPointer < docPointerMax && count < docFreq; docPointer++) {
      assert first || docDeltas[docPointer] > 0;
      doc += docDeltas[docPointer];
      first = false;
      count++;
      fillFreq();
      if (doc >= target && (skipDocs == null || !skipDocs.get(doc))) {
        return doc;
      }
    }

    if (count == docFreq) {
      return doc = NO_MORE_DOCS;
    }

    // not found in current block, seek underlying stream
    final BulkPostingsEnum.JumpResult jumpResult;
    if (target - doc > docDeltas.length && // avoid useless jumps
        (jumpResult = docsEnum.jump(target, count)) != null) {
      count = jumpResult.count;
      doc = jumpResult.docID;
      first = false;
      reset();
    } else {
      // seek did not jump -- just fill next buffer
      docPointerMax = docDeltasReader.fill();
      if (docPointerMax != 0) {
        docPointer = 0;
        assert first || docDeltas[0] > 0;
        doc += docDeltas[0];
        count++;
        first = false;
      } else {
        return doc = NO_MORE_DOCS;
      }
     fillFreq();
    }

    // now scan -- let the compiler inline this
    return scan(target);
  }

  private int scan(final int target) throws IOException {
    while(true) {
      assert doc >= 0 && doc != NO_MORE_DOCS;
      if (doc >= target && (skipDocs == null || !skipDocs.get(doc))) {
        return doc;
      }

      if (count >= docFreq) {
        break;
      }

      if (++docPointer >= docPointerMax) {
        docPointerMax = docDeltasReader.fill();
        if (docPointerMax != 0) {
          docPointer = 0;
        } else {
          return doc = NO_MORE_DOCS;
        }
      }

      fillFreq();
      assert first || docDeltas[docPointer] > 0;
      doc += docDeltas[docPointer];
      count++;
    }
    return doc = NO_MORE_DOCS;
  }

  /** Returns a string representation of this <code>TermScorer</code>. */
  @Override
  public String toString() { return "scorer(" + weight + ")"; }
  
  private final void fillFreq() throws IOException {
    if (++freqPointer >= freqPointerMax) {
      freqPointerMax = freqsReader.fill();
      assert freqPointerMax != 0;
      freqPointer = 0;
    }
  }
  
  private void fillDeltas() throws IOException {
    if (++docPointer >= docPointerMax) {
      docPointerMax = docDeltasReader.fill();
      assert docPointerMax != 0;
      docPointer = 0;
    }
  }
  
  private final void reset() throws IOException {
    docPointer = docDeltasReader.offset();
    docPointerMax = docDeltasReader.end();
    assert docPointerMax >= docPointer: "dP=" + docPointer + " dPMax=" + docPointerMax;
    freqPointer = freqsReader.offset();
    freqPointerMax = freqsReader.end();
    assert freqPointerMax >= freqPointer: "fP=" + freqPointer + " fPMax=" + freqPointerMax;
    --docPointer;
    --freqPointer;
  }
}<|MERGE_RESOLUTION|>--- conflicted
+++ resolved
@@ -44,22 +44,14 @@
   private int freqPointerMax;
 
   private static final int SCORE_CACHE_SIZE = 32;
-<<<<<<< HEAD
   private final float[] scoreCache = new float[SCORE_CACHE_SIZE];
   private final BlockReader freqsReader;
   private final BlockReader docDeltasReader;
   private final Bits skipDocs;
   private final int docFreq;
   private int count;
-
-=======
-  private float[] scoreCache = new float[SCORE_CACHE_SIZE];
-  private int[] docs;
-  private int[] freqs;
-  private final DocsEnum.BulkReadResult bulkResult;
   private final Similarity similarity;
   
->>>>>>> 81dba8b8
   /**
    * Construct a <code>TermScorer</code>.
    * 
@@ -73,14 +65,9 @@
    * @param norms
    *          The field norms of the document fields for the <code>Term</code>.
    */
-<<<<<<< HEAD
   TermScorer(Weight weight, BulkPostingsEnum td, BlockReader docDeltaReader, BlockReader freqReader, int docFreq, Bits skipDocs, Similarity similarity, byte[] norms) throws IOException {
-    super(similarity, weight);
-=======
-  TermScorer(Weight weight, DocsEnum td, Similarity similarity, byte[] norms) {
     super(weight);
     this.similarity = similarity;
->>>>>>> 81dba8b8
     this.docsEnum = td;
     this.docFreq = docFreq;
     this.docDeltasReader = docDeltaReader;
