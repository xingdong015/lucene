package org.apache.lucene.index.values;

/**
 * Licensed to the Apache Software Foundation (ASF) under one or more
 * contributor license agreements.  See the NOTICE file distributed with
 * this work for additional information regarding copyright ownership.
 * The ASF licenses this file to You under the Apache License, Version 2.0
 * (the "License"); you may not use this file except in compliance with
 * the License.  You may obtain a copy of the License at
 *
 *     http://www.apache.org/licenses/LICENSE-2.0
 *
 * Unless required by applicable law or agreed to in writing, software
 * distributed under the License is distributed on an "AS IS" BASIS,
 * WITHOUT WARRANTIES OR CONDITIONS OF ANY KIND, either express or implied.
 * See the License for the specific language governing permissions and
 * limitations under the License.
 */

import static org.apache.lucene.util.ByteBlockPool.BYTE_BLOCK_SIZE;

import java.io.IOException;
import java.util.concurrent.atomic.AtomicLong;

import org.apache.lucene.index.values.Bytes.BytesBaseSource;
import org.apache.lucene.index.values.Bytes.BytesReaderBase;
import org.apache.lucene.index.values.Bytes.BytesWriterBase;
import org.apache.lucene.store.Directory;
import org.apache.lucene.store.IOContext;
import org.apache.lucene.store.IndexInput;
import org.apache.lucene.store.IndexOutput;
import org.apache.lucene.util.AttributeSource;
import org.apache.lucene.util.ByteBlockPool;
import org.apache.lucene.util.ByteBlockPool.DirectTrackingAllocator;
import org.apache.lucene.util.BytesRef;
import org.apache.lucene.util.IOUtils;
import org.apache.lucene.util.PagedBytes;

// Simplest storage: stores fixed length byte[] per
// document, with no dedup and no sorting.
/**
 * @lucene.experimental
 */
class FixedStraightBytesImpl {

  static final String CODEC_NAME = "FixedStraightBytes";
  static final int VERSION_START = 0;
  static final int VERSION_CURRENT = VERSION_START;

  static class Writer extends BytesWriterBase {
    private int size = -1;
    // start at -1 if the first added value is > 0
    private int lastDocID = -1;
<<<<<<< HEAD
    private byte[] oneRecord;

    public Writer(Directory dir, String id, IOContext context) throws IOException {
      super(dir, id, CODEC_NAME, VERSION_CURRENT, false, null, null, context);
=======
    private final ByteBlockPool pool;
    private boolean merge;
    private final int byteBlockSize;
    private IndexOutput datOut;

    public Writer(Directory dir, String id, AtomicLong bytesUsed) throws IOException {
      super(dir, id, CODEC_NAME, VERSION_CURRENT, bytesUsed);
      pool = new ByteBlockPool(new DirectTrackingAllocator(bytesUsed));
      byteBlockSize = BYTE_BLOCK_SIZE;
>>>>>>> a66a97c5
    }

    @Override
    public void add(int docID, BytesRef bytes) throws IOException {
      assert lastDocID < docID;
      assert !merge;
      if (size == -1) {
        if (bytes.length > BYTE_BLOCK_SIZE) {
          throw new IllegalArgumentException("bytes arrays > " + Short.MAX_VALUE + " are not supported");
        }
        size = bytes.length;
        pool.nextBuffer();
      } else if (bytes.length != size) {
        throw new IllegalArgumentException("expected bytes size=" + size
            + " but got " + bytes.length);
      }
      if (lastDocID+1 < docID) {
        advancePool(docID);
      }
      pool.copy(bytes);
      lastDocID = docID;
    }
    
    private final void advancePool(int docID) {
      assert !merge;
      long numBytes = (docID - (lastDocID+1))*size;
      while(numBytes > 0) {
        if (numBytes + pool.byteUpto < byteBlockSize) {
          pool.byteUpto += numBytes;
          numBytes = 0;
        } else {
          numBytes -= byteBlockSize - pool.byteUpto;
          pool.nextBuffer();
        }
      }
      assert numBytes == 0;
    }

    @Override
    protected void merge(MergeState state) throws IOException {
      merge = true;
      datOut = getDataOut();
      boolean success = false;
      try {
      if (state.liveDocs == null && state.reader instanceof Reader) {
        Reader reader = (Reader) state.reader;
        final int maxDocs = reader.maxDoc;
        if (maxDocs == 0) {
          return;
        }
        if (size == -1) {
          size = reader.size;
          datOut.writeInt(size);
        }
        if (lastDocID+1 < state.docBase) {
          fill(datOut, state.docBase);
          lastDocID = state.docBase-1;
        }
        // TODO should we add a transfer to API to each reader?
        final IndexInput cloneData = reader.cloneData();
        try {
          datOut.copyBytes(cloneData, size * maxDocs);
        } finally {
          IOUtils.closeSafely(true, cloneData);  
        }
        
        lastDocID += maxDocs;
      } else {
        super.merge(state);
      }
      success = true;
      } finally {
        if (!success) {
          IOUtils.closeSafely(!success, datOut);
        }
      }
    }
    
    

    @Override
    protected void mergeDoc(int docID) throws IOException {
      assert lastDocID < docID;
      if (size == -1) {
        size = bytesRef.length;
        datOut.writeInt(size);
      }
      assert size == bytesRef.length;
      if (lastDocID+1 < docID) {
        fill(datOut, docID);
      }
      datOut.writeBytes(bytesRef.bytes, bytesRef.offset, bytesRef.length);
      lastDocID = docID;
    }



    // Fills up to but not including this docID
    private void fill(IndexOutput datOut, int docID) throws IOException {
      assert size >= 0;
      final long numBytes = (docID - (lastDocID+1))*size;
      final byte zero = 0;
      for (long i = 0; i < numBytes; i++) {
        datOut.writeByte(zero);
      }
    }

    @Override
    public void finish(int docCount) throws IOException {
      boolean success = false;
      try {
        if (!merge) {
          // indexing path - no disk IO until here
          assert datOut == null;
          datOut = getDataOut();
          if (size == -1) {
            datOut.writeInt(0);
          } else {
            datOut.writeInt(size);
            pool.writePool(datOut);
          }
          if (lastDocID + 1 < docCount) {
            fill(datOut, docCount);
          }
        } else {
          // merge path - datOut should be initialized
          assert datOut != null;
          if (size == -1) {// no data added
            datOut.writeInt(0);
          } else {
            fill(datOut, docCount);
          }
        }
        success = true;
      } finally {
        pool.dropBuffersAndReset();
        IOUtils.closeSafely(!success, datOut);
      }
    }
  }
  
  public static class Reader extends BytesReaderBase {
    private final int size;
    private final int maxDoc;

    Reader(Directory dir, String id, int maxDoc, IOContext context) throws IOException {
      super(dir, id, CODEC_NAME, VERSION_START, false, context);
      size = datIn.readInt();
      this.maxDoc = maxDoc;
    }

    @Override
    public Source load() throws IOException {
      return size == 1 ? new SingleByteSource(cloneData(), maxDoc) : 
        new StraightBytesSource(cloneData(), size, maxDoc);
    }

    @Override
    public void close() throws IOException {
      datIn.close();
    }
    
    // specialized version for single bytes
    private static class SingleByteSource extends Source {
      private final int maxDoc;
      private final byte[] data;

      public SingleByteSource(IndexInput datIn, int maxDoc) throws IOException {
        this.maxDoc = maxDoc;
        try {
          data = new byte[maxDoc];
          datIn.readBytes(data, 0, data.length, false);
        } finally {
          IOUtils.closeSafely(false, datIn);
        }

      }

      @Override
      public BytesRef getBytes(int docID, BytesRef bytesRef) {
        bytesRef.length = 1;
        bytesRef.bytes = data;
        bytesRef.offset = docID;
        return bytesRef;
      }
      
      @Override
      public ValueType type() {
        return ValueType.BYTES_FIXED_STRAIGHT;
      }

      @Override
      public ValuesEnum getEnum(AttributeSource attrSource) throws IOException {
        return new SourceEnum(attrSource, type(), this, maxDoc) {
          @Override
          public int advance(int target) throws IOException {
            if (target >= numDocs) {
              return pos = NO_MORE_DOCS;
            }
            bytesRef.length = 1;
            bytesRef.bytes = data;
            bytesRef.offset = target;
            return pos = target;
          }
        };
      }

    }

    private static class StraightBytesSource extends BytesBaseSource {
      private final int size;
      private final int maxDoc;

      public StraightBytesSource(IndexInput datIn, int size, int maxDoc)
          throws IOException {
        super(datIn, null, new PagedBytes(PAGED_BYTES_BITS), size * maxDoc);
        this.size = size;
        this.maxDoc = maxDoc;
      }

      @Override
      public BytesRef getBytes(int docID, BytesRef bytesRef) {
        return data.fillSlice(bytesRef, docID * size, size);
      }
      
      @Override
      public int getValueCount() {
        return maxDoc;
      }

      @Override
      public ValueType type() {
        return ValueType.BYTES_FIXED_STRAIGHT;
      }

      @Override
      protected int maxDoc() {
        return maxDoc;
      }
    }

    @Override
    public ValuesEnum getEnum(AttributeSource source) throws IOException {
      return new FixedStraightBytesEnum(source, cloneData(), size, maxDoc);
    }

    private static final class FixedStraightBytesEnum extends ValuesEnum {
      private final IndexInput datIn;
      private final int size;
      private final int maxDoc;
      private int pos = -1;
      private final long fp;

      public FixedStraightBytesEnum(AttributeSource source, IndexInput datIn,
          int size, int maxDoc) throws IOException {
        super(source, ValueType.BYTES_FIXED_STRAIGHT);
        this.datIn = datIn;
        this.size = size;
        this.maxDoc = maxDoc;
        bytesRef.grow(size);
        bytesRef.length = size;
        bytesRef.offset = 0;
        fp = datIn.getFilePointer();
      }

      protected void copyFrom(ValuesEnum valuesEnum) {
        bytesRef = valuesEnum.bytesRef;
        if (bytesRef.bytes.length < size) {
          bytesRef.grow(size);
        }
        bytesRef.length = size;
        bytesRef.offset = 0;
      }

      public void close() throws IOException {
        datIn.close();
      }

      @Override
      public int advance(int target) throws IOException {
        if (target >= maxDoc || size == 0) {
          return pos = NO_MORE_DOCS;
        }
        if ((target - 1) != pos) // pos inc == 1
          datIn.seek(fp + target * size);
        datIn.readBytes(bytesRef.bytes, 0, size);
        return pos = target;
      }

      @Override
      public int docID() {
        return pos;
      }

      @Override
      public int nextDoc() throws IOException {
        if (pos >= maxDoc) {
          return pos = NO_MORE_DOCS;
        }
        return advance(pos + 1);
      }
    }

    @Override
    public ValueType type() {
      return ValueType.BYTES_FIXED_STRAIGHT;
    }
  }
}<|MERGE_RESOLUTION|>--- conflicted
+++ resolved
@@ -51,22 +51,15 @@
     private int size = -1;
     // start at -1 if the first added value is > 0
     private int lastDocID = -1;
-<<<<<<< HEAD
-    private byte[] oneRecord;
-
-    public Writer(Directory dir, String id, IOContext context) throws IOException {
-      super(dir, id, CODEC_NAME, VERSION_CURRENT, false, null, null, context);
-=======
     private final ByteBlockPool pool;
     private boolean merge;
     private final int byteBlockSize;
     private IndexOutput datOut;
 
-    public Writer(Directory dir, String id, AtomicLong bytesUsed) throws IOException {
-      super(dir, id, CODEC_NAME, VERSION_CURRENT, bytesUsed);
+    public Writer(Directory dir, String id, AtomicLong bytesUsed, IOContext context) throws IOException {
+      super(dir, id, CODEC_NAME, VERSION_CURRENT, bytesUsed, context);
       pool = new ByteBlockPool(new DirectTrackingAllocator(bytesUsed));
       byteBlockSize = BYTE_BLOCK_SIZE;
->>>>>>> a66a97c5
     }
 
     @Override
