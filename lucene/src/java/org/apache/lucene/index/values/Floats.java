--- conflicted
+++ resolved
@@ -74,6 +74,7 @@
     protected IndexOutput datOut;
     private final byte precision;
     private final Directory dir;
+    private final IOContext context; 
 
     protected FloatsWriter(Directory dir, String id, int precision,
         AtomicLong bytesUsed, IOContext context) throws IOException {
@@ -81,6 +82,7 @@
       this.id = id;
       this.precision = (byte) precision;
       this.dir = dir;
+      this.context = context;
      
     }
 
@@ -157,21 +159,13 @@
   }
 
   // Writes 4 bytes (float) per value
-<<<<<<< HEAD
-  static class Float4Writer extends FloatsWriter {
-
+  static final class Float4Writer extends FloatsWriter {
+    private int[] values;
     protected Float4Writer(Directory dir, String id, AtomicLong bytesUsed, IOContext context)
         throws IOException {
       super(dir, id, 4, bytesUsed, context);
-=======
-  static final class Float4Writer extends FloatsWriter {
-    private int[] values;
-    protected Float4Writer(Directory dir, String id, AtomicLong bytesUsed)
-        throws IOException {
-      super(dir, id, 4, bytesUsed);
       values = new int[1];
       bytesUsed.addAndGet(RamUsageEstimator.NUM_BYTES_INT);
->>>>>>> a66a97c5
     }
 
     @Override
@@ -228,21 +222,13 @@
   }
 
   // Writes 8 bytes (double) per value
-<<<<<<< HEAD
-  static class Float8Writer extends FloatsWriter {
-
+  static final class Float8Writer extends FloatsWriter {
+    private long[] values;
     protected Float8Writer(Directory dir, String id, AtomicLong bytesUsed, IOContext context)
         throws IOException {
       super(dir, id, 8, bytesUsed, context);
-=======
-  static final class Float8Writer extends FloatsWriter {
-    private long[] values;
-    protected Float8Writer(Directory dir, String id, AtomicLong bytesUsed)
-        throws IOException {
-      super(dir, id, 8, bytesUsed);
       values = new long[1];
       bytesUsed.addAndGet(RamUsageEstimator.NUM_BYTES_LONG);
->>>>>>> a66a97c5
     }
 
     @Override
