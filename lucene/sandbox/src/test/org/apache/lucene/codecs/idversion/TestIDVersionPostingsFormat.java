--- conflicted
+++ resolved
@@ -643,16 +643,12 @@
     dir.close();
   }
 
-<<<<<<< HEAD
-    doc = w.newDocument();
-=======
   public void testInvalidVersions2() throws IOException {
     Directory dir = newDirectory();
     IndexWriterConfig iwc = newIndexWriterConfig(new MockAnalyzer(random()));
     iwc.setCodec(TestUtil.alwaysPostingsFormat(new IDVersionPostingsFormat()));
     RandomIndexWriter w = new RandomIndexWriter(random(), dir, iwc);
-    Document doc = new Document();
->>>>>>> f75d3c5d
+    Document doc = w.newDocument();
     // Long.MAX_VALUE:
     doc.addLargeText("id", makeIDTokenStream("id", new BytesRef(new byte[] {(byte)0x7f, (byte)0xff, (byte)0xff, (byte)0xff, (byte)0xff, (byte)0xff, (byte)0xff, (byte)0xff})));
     try {
