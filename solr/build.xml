<?xml version="1.0"?>
<!--
 Licensed to the Apache Software Foundation (ASF) under one or more
 contributor license agreements.  See the NOTICE file distributed with
 this work for additional information regarding copyright ownership.
 The ASF licenses this file to You under the Apache License, Version 2.0
 (the "License"); you may not use this file except in compliance with
 the License.  You may obtain a copy of the License at

     http://www.apache.org/licenses/LICENSE-2.0

 Unless required by applicable law or agreed to in writing, software
 distributed under the License is distributed on an "AS IS" BASIS,
 WITHOUT WARRANTIES OR CONDITIONS OF ANY KIND, either express or implied.
 See the License for the specific language governing permissions and
 limitations under the License.
-->
<project name="solr" default="usage" xmlns:ivy="antlib:org.apache.ivy.ant">
  <description>Solr</description>
  
  <target name="usage" description="Prints out instructions">
    <echo message="Welcome to the Solr project!" />
    <echo message="Use 'ant example' to create a runnable example configuration." />
    <echo message="Use 'ant run-example' to create and run the example." />
    <echo message="And for developers:"/>
    <echo message="Use 'ant clean' to clean compiled files." />
    <echo message="Use 'ant compile' to compile the source code." />
    <echo message="Use 'ant dist' to build the project WAR and JAR files." />
    <echo message="Use 'ant javadocs' to build javadocs under build/docs/api" />
    <echo message="Use 'ant generate-maven-artifacts' to generate maven artifacts." />
    <echo message="Use 'ant package' to generate zip, tgz for distribution." />
    <!--<echo message="Use 'ant luke' to start luke.  see: http://luke.googlecode.com" />-->
    <echo message="Use 'ant test' to run unit tests." />
  </target>

  <import file="common-build.xml"/>
  
  <!-- ========================================================================= -->
  <!-- ============================== USER TASKS =============================== -->
  <!-- ========================================================================= -->
 
  <target name="example" description="Creates a runnable example configuration."
          depends="dist-contrib,dist-war">
    <copy file="${dist}/${fullnamever}.war"
          tofile="${example}/webapps/${ant.project.name}.war"/>
    <jar destfile="${example}/exampledocs/post.jar"
         basedir="${dest}/solr-core/classes/java"
         includes="org/apache/solr/util/SimplePostTool*.class">
      <manifest>
        <attribute name="Main-Class" value="org.apache.solr.util.SimplePostTool"/>
      </manifest>
    </jar>
    <delete includeemptydirs="true">
      <fileset dir="${example}/solr-webapp" includes="**/*"/>
    </delete>
    <echo>See ${example}/README.txt for how to run the Solr example configuration.</echo>
  </target>

  <target name="run-example" depends="example"
          description="Run Solr interactively, via Jetty.  -Dexample.debug=true to enable JVM debugger">
    <property name="example.solr.home" location="example/solr"/>
    <property name="example.data.dir" location="example/solr/data"/>
    <property name="example.debug.suspend" value="n"/>
    <property name="example.jetty.port" value="8983"/>
    <condition property="example.jvm.line" value="-Xdebug -Xrunjdwp:transport=dt_socket,server=y,suspend=${example.debug.suspend},address=5005">
      <isset property="example.debug"/>
    </condition>
    <property name="example.jvm.line" value=""/>
    <property name="example.heap.size" value="512M"/>
    <java jar="${example}/start.jar" fork="true" dir="${example}" maxmemory="${example.heap.size}">
      <jvmarg line="${example.jvm.line}"/>
      <sysproperty key="solr.solr.home" file="${example.solr.home}"/>
      <sysproperty key="solr.data.dir" file="${example.data.dir}"/>
      <sysproperty key="jetty.port" value="${example.jetty.port}"/>
    </java>
  </target>
 
  <!-- setup proxy for download tasks -->
  <condition property="proxy.specified">
    <or>
      <isset property="proxy.host"/>
      <isset property="proxy.port"/>
      <isset property="proxy.user"/>
    </or>
  </condition>
 
  <target name="proxy.setup" if="proxy.specified">
    <setproxy proxyhost="${proxy.host}" proxyport="${proxy.port}" proxyuser="${proxy.user}" proxypassword="${proxy.password}"/>
  </target>

  <!--LUCENE-3286: Luke is incompatible with new XML QP location and target is not flexible
  when it comes to incompatible changes.  Update when Luke has updated.
  <target name="compile-xml-query-parser">
  	<ant dir="${common.dir}/queryparser" target="compile-core" inheritAll="false">
      <propertyset refid="uptodate.and.compiled.properties"/>
    </ant>
  </target>

  <property  name="luke.version" value="1.0.1"/>
  <available file="luke/luke-${luke.version}.jar" property="luke.jar.exists" />
  <target name="luke-download" unless="luke.jar.exists" depends="proxy.setup,compile-xml-query-parser">
    <mkdir dir="luke"/>
    <get src="http://luke.googlecode.com/files/luke-${luke.version}.jar"
         dest="luke/luke-${luke.version}.jar"/>
  </target>
  <path id="luke.classpath">
    <pathelement location="${common.dir}/build/core/classes/java" />
    <pathelement location="${common.dir}/queryparser/build/classes/java" />
  </path>
  <target name="luke" depends="luke-download">
    <java fork="true"
          classname="org.getopt.luke.Luke"
          logError="true"
          failonerror="true">
      <classpath>
        <fileset dir="luke">
          <include name="luke-${luke.version}.jar"/>
        </fileset>
        <path refid="classpath"/>
        <path refid="luke.classpath"/>
        <path refid="test.classpath"/>
      </classpath>
    </java>
  </target>-->
  
  <!-- ========================================================================= -->
  <!-- ========================== BUILD/TEST TASKS ============================= -->
  <!-- ========================================================================= -->
  
  <target name="compile" description="Compile the source code."
          depends="compile-core, compile-contrib"/>
  <target name="test" description="Validate, then run core, solrj, and contrib unit tests."
          depends="test-core, test-contrib"/>
  <target name="test-core" description="Runs the core and solrj unit tests."
          depends="test-solr-core, test-solrj"/>
  <target name="compile-test" description="Compile unit tests."
          depends="compile-solr-test-framework, compile-test-solr-core, compile-test-solrj, compile-test-contrib"/>
  <target name="javadocs" description="Calls javadocs-all, javadocs-solrj, and javadocs-test-framework"
          depends="javadocs-all,javadocs-solrj,javadocs-test-framework"/>
  <target name="compile-core" depends="compile-solr-core" unless="solr.core.compiled"/>
  
  <!-- Solr core targets -->
  <target name="test-solr-core" description="Test solr core">
    <ant dir="core" target="test" inheritAll="false">
      <propertyset refid="uptodate.and.compiled.properties"/>
    </ant>
  </target>
  
  <!-- Solrj targets -->
  <target name="test-solrj" description="Test java client">
    <ant dir="solrj" target="test" inheritAll="false">
      <propertyset refid="uptodate.and.compiled.properties"/>
    </ant>
  </target>
  <target name="javadocs-solrj">
    <ant dir="solrj" target="javadocs" inheritAll="false">
      <propertyset refid="uptodate.and.compiled.properties"/>
    </ant>
  </target>

  <!-- Solr contrib targets -->
  <target name="test-contrib" description="Run contrib unit tests.">
    <contrib-crawl target="test" failonerror="true"/>
  </target>
  
  <!-- test-framework targets -->
  <target name="javadocs-test-framework">
    <ant dir="test-framework" target="javadocs" inheritAll="false">
      <propertyset refid="uptodate.and.compiled.properties"/>
    </ant>
  </target>
    
  <!-- Validation (license/notice/api checks). -->
  <target name="validate" depends="check-licenses,rat-sources,check-forbidden-apis" description="Validate stuff." />

  <target name="check-licenses" depends="compile-tools,resolve,load-custom-tasks" description="Validate license stuff.">
    <license-check-macro dir="${basedir}" licensedir="${common-solr.dir}/licenses">
      <additional-excludes>
        <!-- Exclude start.jar only (it'd be weird to have a license file there?) -->
        <exclude name="example/start.jar" />
        <exclude name="example/exampledocs/post.jar" />
        <exclude name="example/solr-webapp/**" />
      </additional-excludes>
      <additional-filters>
        <replaceregex pattern="jetty([^/]+)$" replace="jetty" flags="gi" />
        <replaceregex pattern="apache-solr-commons-csv-([^/]+)$" replace="apache-solr-commons-csv" flags="gi" />
        <replaceregex pattern="slf4j-([^/]+)$" replace="slf4j" flags="gi" />
        <replaceregex pattern="(bcmail|bcprov)-([^/]+)$" replace="\1" flags="gi" />
      </additional-filters>
    </license-check-macro>
  </target>
  
  <target name="check-forbidden-apis" depends="compile-tools,compile-test,load-custom-tasks,-check-forbidden-java-apis,-check-forbidden-test-apis" 
          description="Check forbidden API calls in compiled class files."/>

  <target name="-check-forbidden-java-apis">
    <forbidden-apis>
      <classpath refid="additional.dependencies"/>
      <apiFileSet dir="${custom-tasks.dir}/forbiddenApis">
        <include name="jdk.txt" />
        <include name="jdk-deprecated.txt" />
        <include name="commons-io.txt" />
        <include name="executors.txt" />
        <include name="servlet-api.txt" />
      </apiFileSet>
      <fileset dir="${basedir}/build">
        <include name="**/*.class" />        
        <!-- violates the servlet-api restrictions, but it is safe to do so in this test: -->
        <exclude name="solr-solrj/classes/test/org/apache/solr/client/solrj/impl/BasicHttpSolrServerTest$DebugServlet.class"/>
      </fileset>
    </forbidden-apis>
  </target>

  <target name="-check-forbidden-test-apis">
    <forbidden-apis apiFile="${custom-tasks.dir}/forbiddenApis/tests.txt"> 
      <classpath refid="junit-path"/>
      <fileset dir="${basedir}/build">
        <include name="**/classes/test/**/*.class"/>
        <include name="solr-test-framework/**/*.class"/>
        <!-- not actually a test -->
        <exclude name="solr-core/classes/test/org/apache/solr/search/DocSetPerf.class"/>
        <!-- imported code -->
        <exclude name="solr-core/classes/test/org/apache/solr/internal/**/*.class"/>
      </fileset>
    </forbidden-apis>
  </target>

  <!-- rat sources -->
  <target name="rat-sources">
    <sequential>
       <ant dir="core" target="rat-sources" inheritall="false"/>
       <ant dir="solrj" target="rat-sources" inheritall="false"/>
       <ant dir="test-framework" target="rat-sources" inheritall="false"/>
      <contrib-crawl target="rat-sources" failonerror="true"/>
    </sequential>
  </target>
  
  <!-- Clean targets -->
  <target name="clean" description="Cleans compiled files and other temporary artifacts.">
    <delete dir="build" />
    <delete dir="dist" />
    <delete dir="package" />
    <delete dir="example/solr/lib" />
    <delete includeemptydirs="true">
      <fileset dir="example">
        <include name="**/data/**/*" />
        <include name="webapps/**/*" />
        <include name="solr-webapp/**/*" />
        <exclude name="**/.gitignore" />
      </fileset>
    </delete>
  </target>
  
  <target name="clean-dest"
          description="Cleans out build/ but leaves build/docs/, dist/ and package/ alone.  This allows us to run nightly and clover together in Hudson">
    <delete includeemptydirs="true" >
      <fileset dir="build">
        <exclude name="docs/"/>
      </fileset>
    </delete>
  </target>

  <!-- ========================================================================= -->
  <!-- ===================== DISTRIBUTION-RELATED TASKS ======================== -->
  <!-- ========================================================================= -->
 
  <target name="copy-to-stage">
    <copy-to-stage-macro artifacts.dir="${package.dir}"/>
  </target>
  
  <target name="dist"
          description="Creates the Solr distribution files."
          depends="-dist-common, dist-war" />
 
  <target name="dist-excl-slf4j"
          description="Creates the Solr distribution files without slf4j API or bindings."
          depends="-dist-common, dist-war-excl-slf4j" />
 
  <target name="-dist-common"
          depends="dist-solrj, dist-core, dist-test-framework, dist-contrib">
    <!-- Targets common to dist and dist-excl-slf4j.
         Only usable as a dependency
    -->
  </target>
 
  <target name="dist-test-framework" depends="init-dist"
          description="Creates the Solr test-framework JAR.">
    <ant dir="test-framework" target="dist" inheritall="false">
      <propertyset refid="uptodate.and.compiled.properties"/>
    </ant>
  </target>
  
  <target name="dist-contrib" depends="init-dist"
          description="Make the contribs ready for distribution">
    <contrib-crawl target="dist" failonerror="true" />
  </target>
  
  <target name="dist-war"
          description="Creates the Solr WAR Distribution file.">
    <ant dir="webapp" target="dist" inheritall="false">
      <property name="exclude.from.war" value="log4j-1.*" />
      <propertyset refid="uptodate.and.compiled.properties"/>
    </ant>
  </target>
  
  <target name="dist-war-excl-slf4j"
          description="Creates a Solr WAR Distribution file, excluding slf4j API and bindings.">
    <ant dir="webapp" target="dist" inheritall="false">
      <propertyset refid="uptodate.and.compiled.properties"/>
      <property name="exclude.from.war" value="*slf4j*,log4j-*" />
      <property name="solr.war.suffix" value="-excl-slf4j" />
    </ant>
  </target>

  <target name="prepare-release-no-sign" depends="clean, package, generate-maven-artifacts"/>
  <target name="prepare-release" depends="prepare-release-no-sign, sign-artifacts"/>
 
  <!-- make a distribution -->
  <target name="package" depends="package-src-tgz,create-package,-dist-changes,-dist-keys"/>

  <!-- copy changes/ to the release folder -->
  <target name="-dist-changes">
   <copy todir="${package.dir}/changes">
     <fileset dir="build/docs/changes"/>
   </copy>
  </target>

  <!-- copy KEYS to the release folder -->
  <target name="-dist-keys">
   <get src="http://people.apache.org/keys/group/lucene.asc" 
        dest="${package.dir}/KEYS"/>
  </target>
 
  <!-- Makes a tarball from running "svn export" at the root level.    -->
  <!-- Copies NOTICE.txt and LICENSE.txt from solr/ to the root level. -->
  <target name="package-src-tgz" depends="init-dist"
          description="Packages the Solr Source Distribution">
    <property name="source.package.file"
              value="${package.dir}/${fullnamever}-src.tgz"/>
    <delete file="${source.package.file}" failonerror="false" />
    <svn-export-source source.dir=".."/>

    <!-- Exclude javadoc package-list files under licenses incompatible with the ASL -->
    <delete dir="${svn.export.dir}/lucene/tools/javadoc/java6"/>
    <!-- Exclude clover license files incompatible with the ASL -->
    <delete dir="${svn.export.dir}/lucene/tools/clover"/>

    <tar destfile="${source.package.file}" compression="gzip" longfile="gnu">
      <tarfileset dir="${svn.export.dir}"
                  prefix="${fullnamever}"
                  excludes="solr/example/**/*.sh solr/example/**/bin/ solr/scripts/**"/>
      <tarfileset dir="${svn.export.dir}"
                  prefix="${fullnamever}"
                  filemode="755"
                  includes="solr/example/**/*.sh solr/example/**/bin/ solr/scripts/**"/>
      <tarfileset dir="${svn.export.dir}/solr" prefix="${fullnamever}"
                  includes="NOTICE.txt,LICENSE.txt"/>
    </tar>
    <make-checksums file="${source.package.file}"/>
  </target>
 
  <target name="package-local-src-tgz"
          description="Packages the Solr and Lucene sources from the local working copy">
    <mkdir dir="${common-solr.dir}/build"/>
    <property name="source.package.file"
              value="${common-solr.dir}/build/${fullnamever}-src.tgz"/>
    <delete file="${source.package.file}" failonerror="false" />

    <!-- includes/excludes requires a relative path -->
    <property name="dist.rel" location="${dist}" relative="yes"/>
    <property name="package.dir.rel" location="${package.dir}" relative="yes"/>

    <tar destfile="${source.package.file}" compression="gzip" longfile="gnu">
      <tarfileset dir=".." prefix="${fullnamever}" includes="*.txt *.xml dev-tools/" />
      <tarfileset dir="." prefix="${fullnamever}" includes="LICENSE.txt NOTICE.txt"/>
      <tarfileset dir="." prefix="${fullnamever}/solr"
                  excludes="build/** ${package.dir.rel}/** ${dist.rel}/**
                            example/webapps/*.war example/lib/**
                            **/*.jar 
                            lib/README.committers.txt **/data/ **/logs/*
                            **/*.sh **/bin/ scripts/ 
                            .idea/ **/*.iml **/pom.xml" />
      <tarfileset dir="." prefix="${fullnamever}/solr"
                  includes="core/src/test-files/solr/lib/classes/empty-file-main-lib.txt" />
      <tarfileset dir="." filemode="755" prefix="${fullnamever}/solr"
                  includes="**/*.sh **/bin/ scripts/"
                  excludes="build/**"/>
      <tarfileset dir="../lucene" prefix="${fullnamever}/lucene">
        <patternset refid="lucene.local.src.package.patterns"/>
      </tarfileset>
    </tar>
  </target>

  <target name="create-package"
          description="Packages the Solr Binary Distribution"
          depends="init-dist, dist, example, javadocs">
    <mkdir dir="${dest}/${fullnamever}"/>
    <delete includeemptydirs="true">
      <fileset dir="${example}/solr-webapp" includes="**/*"/>
      <fileset dir="${dest}/${fullnamever}" includes="**/*"/>
    </delete>
 
    <delete file="${package.dir}/${fullnamever}.tgz" failonerror="false" />
    <delete file="${package.dir}/${fullnamever}.zip" failonerror="false" />
 
    <mkdir dir="${dest}/contrib-lucene-libs-to-package"/>
    <delete dir="${dest}/contrib-lucene-libs-to-package" includes="**/*"/>
    <contrib-crawl target="add-lucene-libs-to-package"/>
 
    <tar destfile="${package.dir}/${fullnamever}.tgz" compression="gzip" longfile="gnu">
      <tarfileset dir="."
                  prefix="${fullnamever}"
                  includes="LICENSE.txt NOTICE.txt CHANGES.txt README.txt example/**
                            client/README.txt client/ruby/solr-ruby/** 
                            contrib/**/lib/** contrib/**/README.txt 
                            licenses/**"
                  excludes="lib/README.committers.txt **/data/ **/logs/* 
                            **/classes/ **/*.sh **/ivy.xml **/build.xml
                            **/bin/ **/*.iml **/*.ipr **/*.iws **/pom.xml 
                            **/*pom.xml.template" />
      <tarfileset dir="${dest}/contrib-lucene-libs-to-package"
                  prefix="${fullnamever}"
                  includes="**" />
      <tarfileset dir="."
                  filemode="755"
                  prefix="${fullnamever}"
                  includes="example/**/*.sh example/**/bin/" />
      <tarfileset dir="."
                  prefix="${fullnamever}"
                  includes="dist/*.jar dist/*.war 
                            dist/solrj-lib/*
                            dist/test-framework/**"
                  excludes="**/*.tgz **/*.zip **/*.md5 **/*src*.jar **/*docs*.jar **/*.sha1" />
      <tarfileset dir="${dest}/docs"
                  prefix="${fullnamever}/docs" />
    </tar>
    <make-checksums file="${package.dir}/${fullnamever}.tgz"/>
 
    <untar compression="gzip" src="${package.dir}/${fullnamever}.tgz" dest="${dest}"/>
 
    <!--
        This is a list of text file patterns to convert to CRLF line-ending style.
        Shell scripts and files included in shell scripts should not be converted.
        NB: The line-ending conversion process will mangle non-UTF8-encoded files.
       -->
    <fixcrlf srcdir="${dest}/${fullnamever}"
             encoding="UTF-8"
             eol="crlf"
             includes="**/*.alg **/*.cfg **/*.cgi **/*.cpp **/*.css **/*.csv **/*.dtd
                        **/*.erb **/*.fcgi **/.htaccess **/*.htm **/*.html **/*.incl
                        **/*.java **/*.javacc **/*.jflex **/*.jflex-macro **/*.jj
                        **/*.js **/*.json **/*.jsp **/*LICENSE **/package-list **/*.pl
                        **/*.pom **/*pom.xml.template **/*.properties **/*.py
                        **/*.rake **/Rakefile **/*.rb **/*.rbbi **/README* **/*.rhtml
                        **/*.rslp **/*.rxml **/*.script **/*.svg **/*.tsv **/*.txt
                        **/UPGRADING **/USAGE **/*.uxf **/*.vm **/*.xcat **/*.xml
                        **/*.xsl **/*.xslt **/*.yml"
             excludes="**/stopwordsWrongEncoding.txt **/gb18030-example.xml"
        />
 
    <zip destfile="${package.dir}/${fullnamever}.zip">
      <zipfileset dir="${dest}/${fullnamever}"
                  prefix="${fullnamever}"
                  excludes="**/*.sh **/bin/ src/scripts/" />
      <zipfileset dir="${dest}/${fullnamever}"
                  prefix="${fullnamever}"
                  includes="**/*.sh **/bin/ src/scripts/"
                  filemode="755" />
    </zip>
    <make-checksums file="${package.dir}/${fullnamever}.zip"/>
  </target>
 
  <target name="sign-artifacts">
    <sign-artifacts-macro artifacts.dir="${package.dir}"/>
  </target>
 
  <target name="javadocs-dep">
    <!-- NOOP -->
  </target>

  <target name="resolve" depends="resolve-example">
     <sequential>
     <ant dir="core" target="resolve" inheritall="false">
         <propertyset refid="uptodate.and.compiled.properties"/>
      </ant>
     <ant dir="solrj" target="resolve" inheritall="false">
         <propertyset refid="uptodate.and.compiled.properties"/>
      </ant>
     <ant dir="test-framework" target="resolve" inheritall="false">
         <propertyset refid="uptodate.and.compiled.properties"/>
      </ant>
     <contrib-crawl target="resolve"/>
    </sequential>
  </target>

  <!-- since we build across all contribs, we must ensure all deps
       are resolved -->
  <target name="javadocs-all"
          depends="resolve,prep-lucene-jars,javadocs-dep,lucene-javadocs,define-lucene-javadoc-url"
          description="Generate javadoc for core, java client and contrib">
    <sequential>
      <mkdir dir="${dest}/docs/api"/>
 
      <!-- TODO: optimize this, thats stupid here: -->
      <subant target="module-jars-to-solr">
        <fileset dir="contrib/analysis-extras" includes="build.xml"/>
      </subant>

      <!-- TODO: optimize this, thats stupid here: -->
      <subant target="module-jars-to-solr">
        <fileset dir="contrib/uima" includes="build.xml"/>
      </subant>

      <path id="javadoc.classpath">
        <path refid="test.classpath"/>
        <fileset dir="${dest}/contrib">
          <include name="**/lucene-libs/**/*.jar"/>
        </fileset>
        <fileset dir="contrib">
          <include name="**/lib/**/*.jar"/>
          <exclude name="**/analysis-extras/lib/**/*icu4j*.jar"/> <!-- extraction/lib/ has this one -->
        </fileset>
        <pathelement location="${dest}/solr-solrj/classes/java"/>
      </path>
 
      <solr-invoke-javadoc destdir="${dest}/docs/api"
                      overview="core/src/java/overview.html">
        <solrsources>
          <packageset dir="core/src/java" />
          <packageset dir="solrj/src/java" />
          <packageset dir="contrib/analysis-extras/src/java"/>
          <packageset dir="contrib/clustering/src/java"/>
          <packageset dir="contrib/dataimporthandler/src/java"/>
          <packageset dir="contrib/dataimporthandler-extras/src/java"/>
          <packageset dir="contrib/extraction/src/java"/>
          <packageset dir="contrib/langid/src/java"/>
          <packageset dir="contrib/uima/src/java"/>
          <group title="Core" packages="org.apache.*" />
          <group title="SolrJ" packages="org.apache.solr.common.*,org.apache.solr.client.solrj.*,org.apache.zookeeper.*" />
          <group title="contrib: Clustering" packages="org.apache.solr.handler.clustering*" />
          <group title="contrib: DataImportHandler" packages="org.apache.solr.handler.dataimport*" />
          <group title="contrib: Solr Cell" packages="org.apache.solr.handler.extraction*" />
          <group title="contrib: Solr LangId" packages="org.apache.solr.update.processor.LanguageIdentifier*,org.apache.solr.update.processor.LangIdParams*,org.apache.solr.update.processor.DetectedLanguage*" />
          <group title="contrib: Solr UIMA" packages="org.apache.solr.uima*" />
        </solrsources>
      </solr-invoke-javadoc>
    </sequential>
  </target>

  <!-- TODO: does solr have any other docs we should check? -->
  <!-- TODO: also integrate checkJavaDocs.py, which does more checks -->
  <target name="javadocs-lint" depends="javadocs">
    <check-broken-links dir="build/docs"/>
    <!-- prevent the modules without problems from getting worse -->
    <check-missing-javadocs dir="${javadoc.dir}/solr-analysis-extras" level="package"/>
    <check-missing-javadocs dir="${javadoc.dir}/solr-cell" level="package"/>
    <check-missing-javadocs dir="${javadoc.dir}/solr-clustering" level="package"/>
    <!-- solr-core: problems: -->
    <check-missing-javadocs dir="${javadoc.dir}/solr-dataimporthandler" level="package"/>
    <check-missing-javadocs dir="${javadoc.dir}/solr-dataimporthandler-extras" level="package"/>
    <check-missing-javadocs dir="${javadoc.dir}/solr-solrj" level="package"/>
    <check-missing-javadocs dir="${javadoc.dir}/solr-test-framework" level="package"/>
  </target>
 
<<<<<<< HEAD
  <target name="generate-maven-artifacts" depends="install-maven-tasks">
=======
  <target name="-ecj-javadoc-lint" depends="documentation,compile-solr-test-framework,-ecj-resolve">
    <subant target="-ecj-javadoc-lint" failonerror="true" inheritall="false">
      <propertyset refid="uptodate.and.compiled.properties"/>
      <fileset dir="core" includes="build.xml"/>
      <fileset dir="solrj" includes="build.xml"/>
      <fileset dir="test-framework" includes="build.xml"/>
    </subant>
    <contrib-crawl target="-ecj-javadoc-lint"/>
  </target>

  <!-- install-maven-tasks and define-lucene-javadoc-url are *not* a useless dependencies. Do not remove! -->
  <target name="generate-maven-artifacts" depends="install-maven-tasks,define-lucene-javadoc-url">
>>>>>>> 44f4f8b9
    <sequential>
      <subant target="dist-maven" inheritall="false" >
        <propertyset refid="uptodate.and.compiled.properties"/>
        <fileset dir="core" includes="build.xml"/>
        <fileset dir="solrj" includes="build.xml"/>
        <fileset dir="test-framework" includes="build.xml"/>
        <fileset dir="webapp" includes="build.xml"/>
      </subant>
      <contrib-crawl target="dist-maven"/>
    </sequential>
  </target>
 
 
  <!-- ========================================================================= -->
  <!-- ========================= COMMITTERS' HELPERS =========================== -->
  <!-- ========================================================================= -->
 
  <target name="stub-factories" depends="dist-core,lucene-jars-to-solr"
          description="Generates stub factories as needed">
 
    <path id="stub.jars">
      <!-- this needs to be a list of all jars that might contain
            classes we want to build factories for
         -->
      <fileset dir="${lucene-libs}">
        <include name="*.jar"/>
      </fileset>
      <fileset dir="${dist}">
        <include name="*.jar"/>
        <exclude name="*solrj*.jar"/>
      </fileset>
    </path>
    <pathconvert property="jar.list" pathsep=" " refid="stub.jars" />
    <path id="missing.factories.classpath">
      <pathelement path="${common.dir}/contrib/queries/lib/jakarta-regexp-1.4.jar"/>
      <path refid="test.classpath"/>
    </path>
    <property name="stub.list" value="${dest}/need-stub-factories.txt" />
    <java fork="false"
          classname="org.apache.solr.util.SuggestMissingFactories"
          logError="true"
          failonerror="true"
          classpathref="missing.factories.classpath"
          output="${stub.list}">
      <arg line="${jar.list}" />
    </java>
    <fail unless="stub.src.path">...
 
      This task requires that the property 'stub.src.path' be set.
 
      It must contain a "path" listing directories containing source
      files that this task should use when looking for classes that
      need factories created, the format is platform specific --
      typically it is  colon seperated in Unix, semi-colon seperated
      on windows, ie:
 
      ant stub-factories -Dstub.src.path="core/src:../lucene/contrib:../lucene/core/src/java:../lucene/analysis"
 
      FYI: The file ${stub.list} contains a list of classes
      that seem to need stub factories. (if java files can be found to
      use as guides for creating them).
    </fail>
 
    <pathconvert pathsep=" " property="stub.src.dirs">
      <path>
        <pathelement path="${stub.src.path}"/>
      </path>
    </pathconvert>
    <exec executable="perl"
          dir="core/src/java/org/apache/solr/analysis/"
          failonerror="true">
      <arg value="${common-solr.dir}/dev-tools/stub-analysis-factory-maker.pl"/>
      <redirector input="${stub.list}">
        <!-- place to put special case classes we want to ignore -->
        <inputfilterchain>
          <linecontainsregexp negate="true">
            <!-- only for internal Solr highlighting purposes -->
            <regexp pattern="TokenOrderingFilter"/>
          </linecontainsregexp>
          <linecontainsregexp negate="true">
            <!-- no way to leverage this in Solr -->
            <regexp pattern="CachingTokenFilter"/>
          </linecontainsregexp>
          <linecontainsregexp negate="true">
            <!-- no way to leverage this in Solr -->
            <regexp pattern="HyphenationCompoundWordTokenFilter"/>
          </linecontainsregexp>
          <linecontainsregexp negate="true">
            <!-- no way to leverage these in Solr (yet) -->
            <regexp pattern="Sink|Tee"/>
          </linecontainsregexp>
          <linecontainsregexp negate="true">
            <!-- Solr already has a different impl for this -->
            <regexp pattern="SynonymTokenFilter"/>
          </linecontainsregexp>
          <linecontainsregexp negate="true">
            <!-- solr and lucene both have one? ? ? ? -->
            <regexp pattern="LengthFilter"/>
          </linecontainsregexp>
          <linecontainsregexp negate="true">
            <!-- solr provides it's own SnowballPorterFilter variant -->
            <regexp pattern="SnowballFilter"/>
          </linecontainsregexp>
        </inputfilterchain>
      </redirector>
      <arg line="${stub.src.dirs}"/>
    </exec>
  </target>
 
  <target name="svn-up">
    <exec executable="${svn.exe}">
      <arg value="update"/>
    </exec>
  </target>

  <property name="analysis-common.res.dir"  value="../lucene/analysis/common/src/resources/org/apache/lucene/analysis"/>
  <property name="analysis-kuromoji.res.dir"  value="../lucene/analysis/kuromoji/src/resources/org/apache/lucene/analysis"/>
  <property name="analysis.conf.dest" value="${example}/solr/conf/lang"/>

  <target name="sync-analyzers"
          description="Committers' Helper: synchronizes analysis resources (e.g. stoplists) to the example">
    <!-- arabic -->
    <copy verbose="true" file="${analysis-common.res.dir}/ar/stopwords.txt"
                         tofile="${analysis.conf.dest}/stopwords_ar.txt"/>
    <!-- bulgarian -->
    <copy verbose="true" file="${analysis-common.res.dir}/bg/stopwords.txt"
                         tofile="${analysis.conf.dest}/stopwords_bg.txt"/>
    <!-- catalan -->
    <copy verbose="true" file="${analysis-common.res.dir}/ca/stopwords.txt"
                         tofile="${analysis.conf.dest}/stopwords_ca.txt"/>
    <!-- czech -->
    <copy verbose="true" file="${analysis-common.res.dir}/cz/stopwords.txt"
                         tofile="${analysis.conf.dest}/stopwords_cz.txt"/>
    <!-- danish -->
    <copy verbose="true" file="${analysis-common.res.dir}/snowball/danish_stop.txt"
                         tofile="${analysis.conf.dest}/stopwords_da.txt"/>
    <!-- german -->
    <copy verbose="true" file="${analysis-common.res.dir}/snowball/german_stop.txt"
                         tofile="${analysis.conf.dest}/stopwords_de.txt"/>
    <!-- greek -->
    <copy verbose="true" file="${analysis-common.res.dir}/el/stopwords.txt"
                         tofile="${analysis.conf.dest}/stopwords_el.txt"/>
    <!-- spanish -->
    <copy verbose="true" file="${analysis-common.res.dir}/snowball/spanish_stop.txt"
                         tofile="${analysis.conf.dest}/stopwords_es.txt"/>
  	<!-- basque -->
    <copy verbose="true" file="${analysis-common.res.dir}/eu/stopwords.txt"
                         tofile="${analysis.conf.dest}/stopwords_eu.txt"/>
  	<!-- persian -->
    <copy verbose="true" file="${analysis-common.res.dir}/fa/stopwords.txt"
                         tofile="${analysis.conf.dest}/stopwords_fa.txt"/>
  	<!-- finnish -->
    <copy verbose="true" file="${analysis-common.res.dir}/snowball/finnish_stop.txt"
                         tofile="${analysis.conf.dest}/stopwords_fi.txt"/>
  	<!-- french -->
    <copy verbose="true" file="${analysis-common.res.dir}/snowball/french_stop.txt"
                         tofile="${analysis.conf.dest}/stopwords_fr.txt"/>
        <!-- irish -->
    <copy verbose="true" file="${analysis-common.res.dir}/ga/stopwords.txt"
                         tofile="${analysis.conf.dest}/stopwords_ga.txt"/>
  	<!-- galician -->
    <copy verbose="true" file="${analysis-common.res.dir}/gl/stopwords.txt"
                         tofile="${analysis.conf.dest}/stopwords_gl.txt"/>
  	<!-- hindi -->
    <copy verbose="true" file="${analysis-common.res.dir}/hi/stopwords.txt"
                         tofile="${analysis.conf.dest}/stopwords_hi.txt"/>
  	<!-- hungarian -->
    <copy verbose="true" file="${analysis-common.res.dir}/snowball/hungarian_stop.txt"
                         tofile="${analysis.conf.dest}/stopwords_hu.txt"/>
  	<!-- armenian -->
    <copy verbose="true" file="${analysis-common.res.dir}/hy/stopwords.txt"
                         tofile="${analysis.conf.dest}/stopwords_hy.txt"/>
  	<!-- indonesian -->
    <copy verbose="true" file="${analysis-common.res.dir}/id/stopwords.txt"
                         tofile="${analysis.conf.dest}/stopwords_id.txt"/>
  	<!-- italian -->
    <copy verbose="true" file="${analysis-common.res.dir}/snowball/italian_stop.txt"
                         tofile="${analysis.conf.dest}/stopwords_it.txt"/>
    <!-- japanese -->
    <copy verbose="true" file="${analysis-kuromoji.res.dir}/ja/stopwords.txt"
                         tofile="${analysis.conf.dest}/stopwords_ja.txt"/>
    <copy verbose="true" file="${analysis-kuromoji.res.dir}/ja/stoptags.txt"
                         tofile="${analysis.conf.dest}/stoptags_ja.txt"/>
  	<!-- latvian -->
    <copy verbose="true" file="${analysis-common.res.dir}/lv/stopwords.txt"
                         tofile="${analysis.conf.dest}/stopwords_lv.txt"/>
  	<!-- dutch -->
    <copy verbose="true" file="${analysis-common.res.dir}/snowball/dutch_stop.txt"
                         tofile="${analysis.conf.dest}/stopwords_nl.txt"/>
  	<!-- norwegian -->
    <copy verbose="true" file="${analysis-common.res.dir}/snowball/norwegian_stop.txt"
                         tofile="${analysis.conf.dest}/stopwords_no.txt"/>
  	<!-- portuguese -->
    <copy verbose="true" file="${analysis-common.res.dir}/snowball/portuguese_stop.txt"
                         tofile="${analysis.conf.dest}/stopwords_pt.txt"/>
  	<!-- romanian -->
    <copy verbose="true" file="${analysis-common.res.dir}/ro/stopwords.txt"
                         tofile="${analysis.conf.dest}/stopwords_ro.txt"/>
  	<!-- russian -->
    <copy verbose="true" file="${analysis-common.res.dir}/snowball/russian_stop.txt"
                         tofile="${analysis.conf.dest}/stopwords_ru.txt"/>
  	<!-- swedish -->
    <copy verbose="true" file="${analysis-common.res.dir}/snowball/swedish_stop.txt"
                         tofile="${analysis.conf.dest}/stopwords_sv.txt"/>
  	<!-- thai -->
    <copy verbose="true" file="${analysis-common.res.dir}/th/stopwords.txt"
                         tofile="${analysis.conf.dest}/stopwords_th.txt"/>
  	<!-- turkish -->
    <copy verbose="true" file="${analysis-common.res.dir}/tr/stopwords.txt"
                         tofile="${analysis.conf.dest}/stopwords_tr.txt"/>
  </target>

  <!-- TODO: in the future, we don't need to actually put
       jars in the lib/ folders, but can just put in classpath.
       only packaging tasks really need that (and could do it
       under build/ directories) -->
  <target name="clean-jars" description="Clean local jars">
     <delete>
       <fileset dir="." includes="**/*.jar"/>
     </delete>
  </target>

  <target name="jar-checksums" depends="clean-jars,resolve">
    <jar-checksum-macro srcdir="${common-solr.dir}" dstdir="${common-solr.dir}/licenses"/>
  </target>

</project><|MERGE_RESOLUTION|>--- conflicted
+++ resolved
@@ -26,7 +26,7 @@
     <echo message="Use 'ant clean' to clean compiled files." />
     <echo message="Use 'ant compile' to compile the source code." />
     <echo message="Use 'ant dist' to build the project WAR and JAR files." />
-    <echo message="Use 'ant javadocs' to build javadocs under build/docs/api" />
+    <echo message="Use 'ant documentation' to build documentation." />
     <echo message="Use 'ant generate-maven-artifacts' to generate maven artifacts." />
     <echo message="Use 'ant package' to generate zip, tgz for distribution." />
     <!--<echo message="Use 'ant luke' to start luke.  see: http://luke.googlecode.com" />-->
@@ -131,14 +131,48 @@
           depends="compile-core, compile-contrib"/>
   <target name="test" description="Validate, then run core, solrj, and contrib unit tests."
           depends="test-core, test-contrib"/>
+  <!-- "-clover.load" is *not* a useless dependency. do not remove -->
   <target name="test-core" description="Runs the core and solrj unit tests."
-          depends="test-solr-core, test-solrj"/>
+          depends="-clover.load, test-solr-core, test-solrj"/>
+  <target name="pitest" description="Validate, then run core, solrj, and contrib unit tests."
+          depends="pitest-core, pitest-contrib"/>
   <target name="compile-test" description="Compile unit tests."
           depends="compile-solr-test-framework, compile-test-solr-core, compile-test-solrj, compile-test-contrib"/>
   <target name="javadocs" description="Calls javadocs-all, javadocs-solrj, and javadocs-test-framework"
-          depends="javadocs-all,javadocs-solrj,javadocs-test-framework"/>
+          depends="define-lucene-javadoc-url,javadocs-solr-core,javadocs-solrj,javadocs-test-framework,javadocs-contrib"/>
+  <target name="documentation" description="Generate all documentation"
+    depends="javadocs,changes-to-html,process-webpages"/>
   <target name="compile-core" depends="compile-solr-core" unless="solr.core.compiled"/>
   
+  <target name="process-webpages" depends="define-lucene-javadoc-url,resolve-groovy,resolve-pegdown">
+    <makeurl property="process-webpages.buildfiles" separator="|">
+      <fileset dir="." includes="core/build.xml,test-framework/build.xml,solrj/build.xml,contrib/**/build.xml"/>
+    </makeurl>
+    <!--
+      The XSL input file is ignored completely, but XSL expects one to be given,
+      so we pass ourself (${ant.file}) here. The list of module build.xmls is given
+      via string parameter, that must be splitted by the XSL at '|'.
+    --> 
+    <xslt in="${ant.file}" out="${javadoc.dir}/index.html" style="site/xsl/index.xsl" force="true">
+      <outputproperty name="method" value="html"/>
+      <outputproperty name="version" value="4.0"/>
+      <outputproperty name="encoding" value="UTF-8"/>
+      <outputproperty name="indent" value="yes"/>
+      <param name="buildfiles" expression="${process-webpages.buildfiles}"/>
+      <param name="version" expression="${version}"/>
+      <param name="luceneJavadocUrl" expression="${lucene.javadoc.url}"/>
+    </xslt>
+    
+    <pegdown todir="${javadoc.dir}">
+      <fileset dir="." includes="SYSTEM_REQUIREMENTS.txt"/>
+      <globmapper from="*.txt" to="*.html"/>
+    </pegdown>
+
+    <copy todir="${javadoc.dir}">
+      <fileset dir="site/html" includes="**/*"/>
+    </copy>
+  </target>
+
   <!-- Solr core targets -->
   <target name="test-solr-core" description="Test solr core">
     <ant dir="core" target="test" inheritAll="false">
@@ -152,15 +186,27 @@
       <propertyset refid="uptodate.and.compiled.properties"/>
     </ant>
   </target>
-  <target name="javadocs-solrj">
-    <ant dir="solrj" target="javadocs" inheritAll="false">
-      <propertyset refid="uptodate.and.compiled.properties"/>
-    </ant>
-  </target>
 
   <!-- Solr contrib targets -->
   <target name="test-contrib" description="Run contrib unit tests.">
     <contrib-crawl target="test" failonerror="true"/>
+  </target>
+
+  <!-- Pitest targets -->
+  <target name="pitest-core" description="PiTest solr core">
+    <ant dir="core" target="pitest" inheritAll="false">
+      <propertyset refid="uptodate.and.compiled.properties"/>
+    </ant>
+  </target>
+
+  <target name="pitest-solrj" description="PiTest java client">
+    <ant dir="solrj" target="pitest" inheritAll="false">
+      <propertyset refid="uptodate.and.compiled.properties"/>
+    </ant>
+  </target>
+
+  <target name="pitest-contrib" description="Run contrib PiTests.">
+    <contrib-crawl target="pitest" failonerror="false"/>
   </target>
   
   <!-- test-framework targets -->
@@ -180,10 +226,10 @@
         <exclude name="example/start.jar" />
         <exclude name="example/exampledocs/post.jar" />
         <exclude name="example/solr-webapp/**" />
+        <exclude name="package/**"/>
       </additional-excludes>
       <additional-filters>
         <replaceregex pattern="jetty([^/]+)$" replace="jetty" flags="gi" />
-        <replaceregex pattern="apache-solr-commons-csv-([^/]+)$" replace="apache-solr-commons-csv" flags="gi" />
         <replaceregex pattern="slf4j-([^/]+)$" replace="slf4j" flags="gi" />
         <replaceregex pattern="(bcmail|bcprov)-([^/]+)$" replace="\1" flags="gi" />
       </additional-filters>
@@ -226,13 +272,15 @@
   </target>
 
   <!-- rat sources -->
-  <target name="rat-sources">
-    <sequential>
-       <ant dir="core" target="rat-sources" inheritall="false"/>
-       <ant dir="solrj" target="rat-sources" inheritall="false"/>
-       <ant dir="test-framework" target="rat-sources" inheritall="false"/>
-      <contrib-crawl target="rat-sources" failonerror="true"/>
-    </sequential>
+  <!-- rat-sources-typedef is *not* a useless dependency. do not remove -->
+  <target name="rat-sources" depends="rat-sources-typedef">
+    <subant target="rat-sources" inheritall="false" >
+      <propertyset refid="uptodate.and.compiled.properties"/>
+      <fileset dir="core" includes="build.xml"/>
+      <fileset dir="solrj" includes="build.xml"/>
+      <fileset dir="test-framework" includes="build.xml"/>
+    </subant>
+    <contrib-crawl target="rat-sources" failonerror="true"/>
   </target>
   
   <!-- Clean targets -->
@@ -344,6 +392,10 @@
     <delete dir="${svn.export.dir}/lucene/tools/javadoc/java6"/>
     <!-- Exclude clover license files incompatible with the ASL -->
     <delete dir="${svn.export.dir}/lucene/tools/clover"/>
+
+    <build-changes changes.src.file="${svn.export.dir}/solr/CHANGES.txt"
+                   changes.target.dir="${svn.export.dir}/solr/docs/changes"
+                   changes.product="SOLR"/>
 
     <tar destfile="${source.package.file}" compression="gzip" longfile="gnu">
       <tarfileset dir="${svn.export.dir}"
@@ -393,7 +445,7 @@
 
   <target name="create-package"
           description="Packages the Solr Binary Distribution"
-          depends="init-dist, dist, example, javadocs">
+          depends="init-dist, dist, example, documentation">
     <mkdir dir="${dest}/${fullnamever}"/>
     <delete includeemptydirs="true">
       <fileset dir="${example}/solr-webapp" includes="**/*"/>
@@ -410,8 +462,8 @@
     <tar destfile="${package.dir}/${fullnamever}.tgz" compression="gzip" longfile="gnu">
       <tarfileset dir="."
                   prefix="${fullnamever}"
-                  includes="LICENSE.txt NOTICE.txt CHANGES.txt README.txt example/**
-                            client/README.txt client/ruby/solr-ruby/** 
+                  includes="LICENSE.txt NOTICE.txt CHANGES.txt README.txt SYSTEM_REQUIREMENTS.txt
+                            example/** client/README.txt client/ruby/solr-ruby/** 
                             contrib/**/lib/** contrib/**/README.txt 
                             licenses/**"
                   excludes="lib/README.committers.txt **/data/ **/logs/* 
@@ -431,7 +483,7 @@
                             dist/solrj-lib/*
                             dist/test-framework/**"
                   excludes="**/*.tgz **/*.zip **/*.md5 **/*src*.jar **/*docs*.jar **/*.sha1" />
-      <tarfileset dir="${dest}/docs"
+      <tarfileset dir="${javadoc.dir}"
                   prefix="${fullnamever}/docs" />
     </tar>
     <make-checksums file="${package.dir}/${fullnamever}.tgz"/>
@@ -469,15 +521,15 @@
     </zip>
     <make-checksums file="${package.dir}/${fullnamever}.zip"/>
   </target>
+
+  <target name="changes-to-html">
+    <build-changes changes.product="SOLR"/>
+  </target>
  
   <target name="sign-artifacts">
     <sign-artifacts-macro artifacts.dir="${package.dir}"/>
   </target>
  
-  <target name="javadocs-dep">
-    <!-- NOOP -->
-  </target>
-
   <target name="resolve" depends="resolve-example">
      <sequential>
      <ant dir="core" target="resolve" inheritall="false">
@@ -493,64 +545,23 @@
     </sequential>
   </target>
 
-  <!-- since we build across all contribs, we must ensure all deps
-       are resolved -->
-  <target name="javadocs-all"
-          depends="resolve,prep-lucene-jars,javadocs-dep,lucene-javadocs,define-lucene-javadoc-url"
-          description="Generate javadoc for core, java client and contrib">
-    <sequential>
-      <mkdir dir="${dest}/docs/api"/>
- 
-      <!-- TODO: optimize this, thats stupid here: -->
-      <subant target="module-jars-to-solr">
-        <fileset dir="contrib/analysis-extras" includes="build.xml"/>
-      </subant>
-
-      <!-- TODO: optimize this, thats stupid here: -->
-      <subant target="module-jars-to-solr">
-        <fileset dir="contrib/uima" includes="build.xml"/>
-      </subant>
-
-      <path id="javadoc.classpath">
-        <path refid="test.classpath"/>
-        <fileset dir="${dest}/contrib">
-          <include name="**/lucene-libs/**/*.jar"/>
-        </fileset>
-        <fileset dir="contrib">
-          <include name="**/lib/**/*.jar"/>
-          <exclude name="**/analysis-extras/lib/**/*icu4j*.jar"/> <!-- extraction/lib/ has this one -->
-        </fileset>
-        <pathelement location="${dest}/solr-solrj/classes/java"/>
-      </path>
- 
-      <solr-invoke-javadoc destdir="${dest}/docs/api"
-                      overview="core/src/java/overview.html">
-        <solrsources>
-          <packageset dir="core/src/java" />
-          <packageset dir="solrj/src/java" />
-          <packageset dir="contrib/analysis-extras/src/java"/>
-          <packageset dir="contrib/clustering/src/java"/>
-          <packageset dir="contrib/dataimporthandler/src/java"/>
-          <packageset dir="contrib/dataimporthandler-extras/src/java"/>
-          <packageset dir="contrib/extraction/src/java"/>
-          <packageset dir="contrib/langid/src/java"/>
-          <packageset dir="contrib/uima/src/java"/>
-          <group title="Core" packages="org.apache.*" />
-          <group title="SolrJ" packages="org.apache.solr.common.*,org.apache.solr.client.solrj.*,org.apache.zookeeper.*" />
-          <group title="contrib: Clustering" packages="org.apache.solr.handler.clustering*" />
-          <group title="contrib: DataImportHandler" packages="org.apache.solr.handler.dataimport*" />
-          <group title="contrib: Solr Cell" packages="org.apache.solr.handler.extraction*" />
-          <group title="contrib: Solr LangId" packages="org.apache.solr.update.processor.LanguageIdentifier*,org.apache.solr.update.processor.LangIdParams*,org.apache.solr.update.processor.DetectedLanguage*" />
-          <group title="contrib: Solr UIMA" packages="org.apache.solr.uima*" />
-        </solrsources>
-      </solr-invoke-javadoc>
-    </sequential>
-  </target>
-
+  <target name="documentation-lint" depends="-ecj-javadoc-lint,-documentation-lint,-documentation-lint-unsupported"
+          description="Validates the generated documentation (HTML errors, broken links,...)"/>
+  
   <!-- TODO: does solr have any other docs we should check? -->
   <!-- TODO: also integrate checkJavaDocs.py, which does more checks -->
-  <target name="javadocs-lint" depends="javadocs">
-    <check-broken-links dir="build/docs"/>
+  <target name="-documentation-lint" if="documentation-lint.supported" depends="documentation">
+    <jtidy-macro>
+       <!-- NOTE: must currently exclude deprecated-list due to a javadocs bug (as of 1.7.0_09)
+            javadocs generates invalid XML if you deprecate a method that takes a parameter
+            with a generic type -->
+      <fileset dir="build/docs" includes="**/*.html" excludes="**/deprecated-list.html"/>
+    </jtidy-macro>
+    <echo message="Checking for broken links..."/>
+    <check-broken-links dir="${javadoc.dir}"/>
+    <echo message="Checking for malformed docs..."/>
+    <!-- TODO: add missing package.htmls and bump this to level=package -->
+    <check-missing-javadocs dir="${javadoc.dir}" level="none"/>
     <!-- prevent the modules without problems from getting worse -->
     <check-missing-javadocs dir="${javadoc.dir}/solr-analysis-extras" level="package"/>
     <check-missing-javadocs dir="${javadoc.dir}/solr-cell" level="package"/>
@@ -562,9 +573,6 @@
     <check-missing-javadocs dir="${javadoc.dir}/solr-test-framework" level="package"/>
   </target>
  
-<<<<<<< HEAD
-  <target name="generate-maven-artifacts" depends="install-maven-tasks">
-=======
   <target name="-ecj-javadoc-lint" depends="documentation,compile-solr-test-framework,-ecj-resolve">
     <subant target="-ecj-javadoc-lint" failonerror="true" inheritall="false">
       <propertyset refid="uptodate.and.compiled.properties"/>
@@ -577,7 +585,6 @@
 
   <!-- install-maven-tasks and define-lucene-javadoc-url are *not* a useless dependencies. Do not remove! -->
   <target name="generate-maven-artifacts" depends="install-maven-tasks,define-lucene-javadoc-url">
->>>>>>> 44f4f8b9
     <sequential>
       <subant target="dist-maven" inheritall="false" >
         <propertyset refid="uptodate.and.compiled.properties"/>
@@ -589,110 +596,32 @@
       <contrib-crawl target="dist-maven"/>
     </sequential>
   </target>
- 
- 
+
+  <!-- only used by validate below, it needs the lucene artifacts installed: can we do this better?! -->
+  <target name="-generate-lucene-maven-artifacts">
+    <subant target="generate-maven-artifacts" inheritall="false">
+       <propertyset refid="uptodate.and.compiled.properties"/>
+       <fileset dir="${common.dir}" includes="build.xml"/>
+    </subant>
+  </target>
+ 
+  <target name="-validate-maven-dependencies" depends="compile-tools, install-maven-tasks, load-custom-tasks">
+    <sequential>
+      <subant target="-validate-maven-dependencies" failonerror="true" inheritall="false">
+        <propertyset refid="uptodate.and.compiled.properties"/>
+        <fileset dir="core" includes="build.xml"/>
+        <fileset dir="solrj" includes="build.xml"/>
+        <fileset dir="test-framework" includes="build.xml"/>
+        <fileset dir="webapp" includes="build.xml"/>
+      </subant>
+      <contrib-crawl target="-validate-maven-dependencies"/>
+    </sequential>
+  </target>
+	 
   <!-- ========================================================================= -->
   <!-- ========================= COMMITTERS' HELPERS =========================== -->
   <!-- ========================================================================= -->
- 
-  <target name="stub-factories" depends="dist-core,lucene-jars-to-solr"
-          description="Generates stub factories as needed">
- 
-    <path id="stub.jars">
-      <!-- this needs to be a list of all jars that might contain
-            classes we want to build factories for
-         -->
-      <fileset dir="${lucene-libs}">
-        <include name="*.jar"/>
-      </fileset>
-      <fileset dir="${dist}">
-        <include name="*.jar"/>
-        <exclude name="*solrj*.jar"/>
-      </fileset>
-    </path>
-    <pathconvert property="jar.list" pathsep=" " refid="stub.jars" />
-    <path id="missing.factories.classpath">
-      <pathelement path="${common.dir}/contrib/queries/lib/jakarta-regexp-1.4.jar"/>
-      <path refid="test.classpath"/>
-    </path>
-    <property name="stub.list" value="${dest}/need-stub-factories.txt" />
-    <java fork="false"
-          classname="org.apache.solr.util.SuggestMissingFactories"
-          logError="true"
-          failonerror="true"
-          classpathref="missing.factories.classpath"
-          output="${stub.list}">
-      <arg line="${jar.list}" />
-    </java>
-    <fail unless="stub.src.path">...
- 
-      This task requires that the property 'stub.src.path' be set.
- 
-      It must contain a "path" listing directories containing source
-      files that this task should use when looking for classes that
-      need factories created, the format is platform specific --
-      typically it is  colon seperated in Unix, semi-colon seperated
-      on windows, ie:
- 
-      ant stub-factories -Dstub.src.path="core/src:../lucene/contrib:../lucene/core/src/java:../lucene/analysis"
- 
-      FYI: The file ${stub.list} contains a list of classes
-      that seem to need stub factories. (if java files can be found to
-      use as guides for creating them).
-    </fail>
- 
-    <pathconvert pathsep=" " property="stub.src.dirs">
-      <path>
-        <pathelement path="${stub.src.path}"/>
-      </path>
-    </pathconvert>
-    <exec executable="perl"
-          dir="core/src/java/org/apache/solr/analysis/"
-          failonerror="true">
-      <arg value="${common-solr.dir}/dev-tools/stub-analysis-factory-maker.pl"/>
-      <redirector input="${stub.list}">
-        <!-- place to put special case classes we want to ignore -->
-        <inputfilterchain>
-          <linecontainsregexp negate="true">
-            <!-- only for internal Solr highlighting purposes -->
-            <regexp pattern="TokenOrderingFilter"/>
-          </linecontainsregexp>
-          <linecontainsregexp negate="true">
-            <!-- no way to leverage this in Solr -->
-            <regexp pattern="CachingTokenFilter"/>
-          </linecontainsregexp>
-          <linecontainsregexp negate="true">
-            <!-- no way to leverage this in Solr -->
-            <regexp pattern="HyphenationCompoundWordTokenFilter"/>
-          </linecontainsregexp>
-          <linecontainsregexp negate="true">
-            <!-- no way to leverage these in Solr (yet) -->
-            <regexp pattern="Sink|Tee"/>
-          </linecontainsregexp>
-          <linecontainsregexp negate="true">
-            <!-- Solr already has a different impl for this -->
-            <regexp pattern="SynonymTokenFilter"/>
-          </linecontainsregexp>
-          <linecontainsregexp negate="true">
-            <!-- solr and lucene both have one? ? ? ? -->
-            <regexp pattern="LengthFilter"/>
-          </linecontainsregexp>
-          <linecontainsregexp negate="true">
-            <!-- solr provides it's own SnowballPorterFilter variant -->
-            <regexp pattern="SnowballFilter"/>
-          </linecontainsregexp>
-        </inputfilterchain>
-      </redirector>
-      <arg line="${stub.src.dirs}"/>
-    </exec>
-  </target>
- 
-  <target name="svn-up">
-    <exec executable="${svn.exe}">
-      <arg value="update"/>
-    </exec>
-  </target>
-
+  
   <property name="analysis-common.res.dir"  value="../lucene/analysis/common/src/resources/org/apache/lucene/analysis"/>
   <property name="analysis-kuromoji.res.dir"  value="../lucene/analysis/kuromoji/src/resources/org/apache/lucene/analysis"/>
   <property name="analysis.conf.dest" value="${example}/solr/conf/lang"/>
@@ -790,17 +719,7 @@
                          tofile="${analysis.conf.dest}/stopwords_tr.txt"/>
   </target>
 
-  <!-- TODO: in the future, we don't need to actually put
-       jars in the lib/ folders, but can just put in classpath.
-       only packaging tasks really need that (and could do it
-       under build/ directories) -->
-  <target name="clean-jars" description="Clean local jars">
-     <delete>
-       <fileset dir="." includes="**/*.jar"/>
-     </delete>
-  </target>
-
-  <target name="jar-checksums" depends="clean-jars,resolve">
+  <target name="jar-checksums" depends="resolve">
     <jar-checksum-macro srcdir="${common-solr.dir}" dstdir="${common-solr.dir}/licenses"/>
   </target>
 
